#!/usr/bin/env python

"""Tests for `acasclient` package."""

import os
import tempfile
import time
import unittest
import uuid
from pathlib import Path

from acasclient import acasclient
from acasclient.lsthing import (BlobValue, CodeValue, FileValue, LsThingValue,
                                SimpleLsThing, get_lsKind_to_lsvalue)

# SETUP
# "bob" user name registered
# "PROJ-00000001" registered

# Constants
ACAS_DDICT = 'ACAS DDICT'
PROJECT_METADATA = 'project metadata'
PROJECT = 'project'
PROJECT_NAME = 'project name'
PROJECT_ALIAS = 'project alias'
STATUS = 'status'
PROJECT_STATUS = 'project status'
PROCEDURE_DOCUMENT = 'procedure document'
IS_RESTRICTED = 'is restricted'
RESTRICTED = 'restricted'
PDF_DOCUMENT = 'pdf document'
START_DATE = 'start date'
NAME_KEY = 'name'
IS_RESTRICTED_KEY = 'is_restricted'
STATUS_KEY = 'status'
START_DATE_KEY = 'start_date'
PDF_DOCUMENT_KEY = 'pdf_document'
PROCEDURE_DOCUMENT_KEY = 'procedure_document'

class Project(SimpleLsThing):
    ls_type = PROJECT
    ls_kind = PROJECT
    preferred_label_kind = PROJECT_NAME

    def __init__(self, name=None, alias=None, start_date=None, status=None, is_restricted=True, procedure_document=None, pdf_document=None, recorded_by=None):
        names = {PROJECT_NAME: name, PROJECT_ALIAS: alias}
        metadata = {
            PROJECT_METADATA: {
                START_DATE: start_date,
                PROJECT_STATUS: CodeValue(status, PROJECT, STATUS, ACAS_DDICT),
                IS_RESTRICTED: CodeValue(str(is_restricted).lower(), PROJECT, RESTRICTED, ACAS_DDICT),
                PROCEDURE_DOCUMENT: BlobValue(file_path=procedure_document),
                PDF_DOCUMENT: FileValue(value=pdf_document)
            }
        }
        super(Project, self).__init__(ls_type=self.ls_type, ls_kind=self.ls_kind, names=names, recorded_by=recorded_by,
                                      preferred_label_kind=self.preferred_label_kind, metadata=metadata)


class TestLsThing(unittest.TestCase):
    """Tests for `acasclient lsthing` package model."""

    def setUp(self):
        """Set up test fixtures, if any."""
        creds = acasclient.get_default_credentials()
        self.client = acasclient.client(creds)
        self.tempdir = tempfile.mkdtemp()

    def tearDown(self):
        """Tear down test fixtures, if any."""
        dummy_file = Path('dummy.pdf')
        if dummy_file.exists():
            os.remove(dummy_file)

    # Helpers
    def _get_path(self, file_name):
        path = Path(__file__).resolve().parent\
            .joinpath('test_acasclient', file_name)
        return path

    def _get_bytes(self, file_path):
        with open(file_path, "rb") as in_file:
            file_bytes = in_file.read()
        return file_bytes

    def _check_blob_equal(self, blob_value, orig_file_name, orig_bytes):
        self.assertEqual(blob_value.comments, orig_file_name)
        data = blob_value.download_data(self.client)
        self.assertEqual(data, orig_bytes)

    def _check_file(self, file_path, orig_file_name, orig_file_path):
        # Check file names match
        self.assertEqual(Path(file_path).name, orig_file_name)
        # Check file contents match
        new_bytes = self._get_bytes(file_path)
        orig_bytes = self._get_bytes(orig_file_path)
        self.assertEqual(new_bytes, orig_bytes)

    # Tests
    def test_000_simple_ls_thing_save(self):
        """Test saving simple ls thing."""
        name = str(uuid.uuid4())
        meta_dict = {
            NAME_KEY: name,
            IS_RESTRICTED_KEY: True,
            STATUS_KEY: "active",
            START_DATE_KEY: time.time()
        }
        newProject = Project(recorded_by=self.client.username, **meta_dict)
        self.assertIsNone(newProject.code_name)
        self.assertIsNone(newProject._ls_thing.id)
        newProject.save(self.client)
        self.assertIsNotNone(newProject.code_name)
        self.assertIsNotNone(newProject._ls_thing.id)

    def test_001_simple_ls_thing_save_with_blob_value(self):
        """Test saving simple ls thing with blob value."""
        name = str(uuid.uuid4())
        file_name = 'blob_test.png'
        blob_test_path = Path(__file__).resolve().parent\
            .joinpath('test_acasclient', file_name)

        # Get the file bytes for testing
        in_file = open(blob_test_path, "rb")
        file_bytes = in_file.read()
        in_file.close()

        # Save with Path path
        meta_dict = {
            NAME_KEY: name,
            IS_RESTRICTED_KEY: True,
            STATUS_KEY: "active",
            START_DATE_KEY: time.time(),
            PROCEDURE_DOCUMENT_KEY: blob_test_path
        }
        newProject = Project(recorded_by=self.client.username, **meta_dict)
        newProject.save(self.client)
        self._check_blob_equal(newProject.metadata[PROJECT_METADATA][PROCEDURE_DOCUMENT], file_name, file_bytes)

        # Save with string path
        meta_dict = {
            NAME_KEY: name,
            IS_RESTRICTED_KEY: True,
            STATUS_KEY: "active",
            START_DATE_KEY: time.time(),
            PROCEDURE_DOCUMENT_KEY: str(blob_test_path)
        }
        newProject = Project(recorded_by=self.client.username, **meta_dict)
        newProject.save(self.client)
        self._check_blob_equal(newProject.metadata[PROJECT_METADATA][PROCEDURE_DOCUMENT], file_name, file_bytes)

        # Write to a file by providing a full file path
        custom_file_name = "my.png"
        output_file = newProject.metadata[PROJECT_METADATA][PROCEDURE_DOCUMENT].write_to_file(full_file_path=Path(self.tempdir, custom_file_name))
        self.assertTrue(output_file.exists())
        self.assertEqual(output_file.name, custom_file_name)

        # Write to a file by providing a full file path as a string
        custom_file_name = "my.png"
        output_file = newProject.metadata[PROJECT_METADATA][PROCEDURE_DOCUMENT].write_to_file(full_file_path=str(Path(self.tempdir, custom_file_name)))
        self.assertTrue(output_file.exists())
        self.assertEqual(output_file.name, custom_file_name)

        # Write to a file by providing a folder
        output_file = newProject.metadata[PROJECT_METADATA][PROCEDURE_DOCUMENT].write_to_file(folder_path=self.tempdir)
        self.assertTrue(output_file.exists())
        self.assertEqual(output_file.name, file_name)

        # Write to a file by providing a folder as a string
        output_file = newProject.metadata[PROJECT_METADATA][PROCEDURE_DOCUMENT].write_to_file(folder_path=str(self.tempdir))
        self.assertTrue(output_file.exists())
        self.assertEqual(output_file.name, file_name)

<<<<<<< HEAD
        # Write to a file by providing a folder and custom file name 
        output_file = newProject.metadata[PROJECT_METADATA][PROCEDURE_DOCUMENT].write_to_file(folder_path=self.tempdir, file_name=custom_file_name)
=======

        # Write to a file by providing a folder and custom file name
        output_file = newProject.metadata['project metadata']['procedure document'].write_to_file(folder_path=self.tempdir, file_name=custom_file_name)
>>>>>>> d0fa8a62
        self.assertTrue(output_file.exists())
        self.assertEqual(output_file.name, custom_file_name)

        # Write to a bad folder path fails gracefully
        with self.assertRaises(ValueError):
            output_file = newProject.metadata[PROJECT_METADATA][PROCEDURE_DOCUMENT].write_to_file(folder_path="GARBAGE")
        try:
            output_file = newProject.metadata[PROJECT_METADATA][PROCEDURE_DOCUMENT].write_to_file(folder_path="GARBAGE")
        except ValueError as err:
            self.assertIn("does not exist", err.args[0])

        # Make sure a bad path fails gracefully
        meta_dict = {
            NAME_KEY: name,
            IS_RESTRICTED_KEY: True,
            STATUS_KEY: "active",
            START_DATE_KEY: time.time(),
            PROCEDURE_DOCUMENT_KEY: "SOMEGARBAGEPATH"
        }
        with self.assertRaises(ValueError):
            newProject = Project(recorded_by=self.client.username, **meta_dict)
        try:
            newProject = Project(recorded_by=self.client.username, **meta_dict)
        except ValueError as err:
            self.assertIn("does not exist", err.args[0])

        # Make sure passing a directory fails gracefully
        meta_dict = {
            NAME_KEY: name,
            IS_RESTRICTED_KEY: True,
            STATUS_KEY: "active",
            START_DATE_KEY: time.time(),
            PROCEDURE_DOCUMENT_KEY: self.tempdir
        }
        with self.assertRaises(ValueError):
            newProject = Project(recorded_by=self.client.username, **meta_dict)
        try:
            newProject = Project(recorded_by=self.client.username, **meta_dict)
        except ValueError as err:
            self.assertIn("not a file", err.args[0])

    def test_002_update_blob_value(self):
        """Test saving simple ls thing with blob value, then updating the blobValue."""

        # Create a project with first blobValue
        name = str(uuid.uuid4())
        file_name = 'blob_test.png'
        file_path = self._get_path(file_name)
        file_bytes = self._get_bytes(file_path)

        # Save with Path path
        meta_dict = {
            NAME_KEY: name,
            IS_RESTRICTED_KEY: True,
            STATUS_KEY: "active",
            START_DATE_KEY: time.time(),
            PROCEDURE_DOCUMENT_KEY: file_path
        }
        newProject = Project(recorded_by=self.client.username, **meta_dict)
        newProject.save(self.client)
<<<<<<< HEAD
        self._check_blob_equal(newProject.metadata[PROJECT_METADATA][PROCEDURE_DOCUMENT], file_name, file_bytes)
        
=======
        self._check_blob_equal(newProject.metadata['project metadata']['procedure document'], file_name, file_bytes)

>>>>>>> d0fa8a62
        # Then update with a different file
        file_name = '1_1_Generic.xlsx'
        file_path = self._get_path(file_name)
        file_bytes = self._get_bytes(file_path)
        new_blob_val = BlobValue(file_path=file_path)
        newProject.metadata[PROJECT_METADATA][PROCEDURE_DOCUMENT] = new_blob_val
        newProject.save(self.client)
        self._check_blob_equal(newProject.metadata[PROJECT_METADATA][PROCEDURE_DOCUMENT], file_name, file_bytes)

    def test_003_simple_ls_thing_save_with_file_value(self):
        """Test saving simple ls thing with file value."""
        name = str(uuid.uuid4())
        file_name = 'dummy.pdf'
        file_test_path = Path(__file__).resolve().parent\
            .joinpath('test_acasclient', file_name)

        # Save with Path value
        meta_dict = {
            NAME_KEY: name,
            IS_RESTRICTED_KEY: True,
            STATUS_KEY: "active",
            START_DATE_KEY: time.time(),
            PDF_DOCUMENT_KEY: file_test_path
        }
        newProject = Project(recorded_by=self.client.username, **meta_dict)
        newProject.save(self.client)
        # Write file locally and compare
        fv = newProject.metadata[PROJECT_METADATA][PDF_DOCUMENT]
        downloaded_path = fv.download_to_disk(self.client)
        self._check_file(downloaded_path, file_name, file_test_path)

        # Save with string value
        meta_dict = {
            NAME_KEY: name,
            IS_RESTRICTED_KEY: True,
            STATUS_KEY: "active",
            START_DATE_KEY: time.time(),
            PDF_DOCUMENT_KEY: str(file_test_path)
        }
        newProject = Project(recorded_by=self.client.username, **meta_dict)
        newProject.save(self.client)
        # Write file locally and compare
        fv = newProject.metadata[PROJECT_METADATA][PDF_DOCUMENT]
        downloaded_path = fv.download_to_disk(self.client)
        self._check_file(downloaded_path, file_name, file_test_path)

        # Save with Path file_path
        meta_dict = {
            NAME_KEY: name,
            IS_RESTRICTED_KEY: True,
            STATUS_KEY: "active",
            START_DATE_KEY: time.time(),
        }
        newProject = Project(recorded_by=self.client.username, **meta_dict)
        newProject.metadata[PROJECT_METADATA][PDF_DOCUMENT] = FileValue(file_path=file_test_path)
        self.assertIsNotNone(newProject.metadata[PROJECT_METADATA][PDF_DOCUMENT].value)
        self.assertIsNotNone(newProject.metadata[PROJECT_METADATA][PDF_DOCUMENT].comments)
        newProject.save(self.client)
        # Write file locally and compare
        fv = newProject.metadata[PROJECT_METADATA][PDF_DOCUMENT]
        downloaded_path = fv.download_to_disk(self.client)
        self._check_file(downloaded_path, file_name, file_test_path)

        # Save with string file_path
        meta_dict = {
            NAME_KEY: name,
            IS_RESTRICTED_KEY: True,
            STATUS_KEY: "active",
            START_DATE_KEY: time.time(),
        }
        newProject = Project(recorded_by=self.client.username, **meta_dict)
        newProject.metadata[PROJECT_METADATA][PDF_DOCUMENT] = FileValue(file_path=str(file_test_path))
        self.assertIsNotNone(newProject.metadata[PROJECT_METADATA][PDF_DOCUMENT].value)
        self.assertIsNotNone(newProject.metadata[PROJECT_METADATA][PDF_DOCUMENT].comments)
        newProject.save(self.client)
        # Write file locally and compare
        fv = newProject.metadata[PROJECT_METADATA][PDF_DOCUMENT]
        downloaded_path = fv.download_to_disk(self.client)
        self._check_file(downloaded_path, file_name, file_test_path)

        # Write to a bad folder path fails gracefully
        with self.assertRaises(ValueError):
            output_file = fv.download_to_disk(self.client, folder_path="GARBAGE")
        try:
            output_file = fv.download_to_disk(self.client, folder_path="GARBAGE")
        except ValueError as err:
            self.assertIn("does not exist", err.args[0])

    def test_004_get_lskind_to_ls_values(self):
        """
        Verify `get_lskind_to_lsvalue` adds the `unit_kind` if present to the
        `lskind` value.
        """

        # No unit_kind in LsThingValue
        lsthing_value = LsThingValue(
            ls_type='foo',
            ls_kind='bar',
            numeric_value=4.5,
        )
        lskind_to_lsvalue = get_lsKind_to_lsvalue([lsthing_value])
        assert len(lskind_to_lsvalue) == 1
        assert 'bar' in lskind_to_lsvalue

        # No unit_kind in LsThingValue
        lsthing_value = LsThingValue(
            ls_type='foo',
            ls_kind='bar',
            numeric_value=4.5,
            unit_kind='baz')
        lskind_to_lsvalue = get_lsKind_to_lsvalue([lsthing_value])
        assert len(lskind_to_lsvalue) == 1
        assert 'bar (baz)' in lskind_to_lsvalue


class TestBlobValue(unittest.TestCase):

    def setUp(self) -> None:
        creds = acasclient.get_default_credentials()
        self.client = acasclient.client(creds)

    def test_as_dict(self):
        """
        Verify `as_dict` returns the instance attributes mapped to their value.
        """

        value, comments, id = [65, 67], "blob test", None
        blob_value = BlobValue(value=value, comments=comments, id=id)
        blob_value_dict = blob_value.as_dict()

        assert len(blob_value_dict) == len(BlobValue._fields)
        assert blob_value_dict['value'] == value
        assert blob_value_dict['comments'] == comments
        assert blob_value_dict['id'] == id<|MERGE_RESOLUTION|>--- conflicted
+++ resolved
@@ -171,14 +171,8 @@
         self.assertTrue(output_file.exists())
         self.assertEqual(output_file.name, file_name)
 
-<<<<<<< HEAD
         # Write to a file by providing a folder and custom file name 
         output_file = newProject.metadata[PROJECT_METADATA][PROCEDURE_DOCUMENT].write_to_file(folder_path=self.tempdir, file_name=custom_file_name)
-=======
-
-        # Write to a file by providing a folder and custom file name
-        output_file = newProject.metadata['project metadata']['procedure document'].write_to_file(folder_path=self.tempdir, file_name=custom_file_name)
->>>>>>> d0fa8a62
         self.assertTrue(output_file.exists())
         self.assertEqual(output_file.name, custom_file_name)
 
@@ -239,13 +233,8 @@
         }
         newProject = Project(recorded_by=self.client.username, **meta_dict)
         newProject.save(self.client)
-<<<<<<< HEAD
         self._check_blob_equal(newProject.metadata[PROJECT_METADATA][PROCEDURE_DOCUMENT], file_name, file_bytes)
         
-=======
-        self._check_blob_equal(newProject.metadata['project metadata']['procedure document'], file_name, file_bytes)
-
->>>>>>> d0fa8a62
         # Then update with a different file
         file_name = '1_1_Generic.xlsx'
         file_path = self._get_path(file_name)
