--- conflicted
+++ resolved
@@ -818,8 +818,7 @@
         proj_2.metadata[PROJECT_METADATA][PARENT_PROJECT_KEY] = CodeValue(bad_project_code, ddict=PARENT_PROJECT_DDICT)
         valid = proj_2.validate(self.client)
         assert not valid
-<<<<<<< HEAD
-        self.assertEqual(valid.get_messages()[0], f"Invalid 'code':'{bad_project_code}' provided for the given 'code_type':'{PROJECT}' and 'code_kind':'{PROJECT}'")
+        self._test_codevalue_missing_error(valid.get_messages()[0], bad_project_code, PROJECT, PROJECT, 'ACAS LsThing')
         # Generate validation response and check it
         validation_response = get_validation_response(valid, ls_thing=proj_2)
         # Confirm the structure of the response body
@@ -835,9 +834,6 @@
         self.assertEqual(msg.get("errorLevel"), "error")
         # Do a loose check of the html summary and confirm it contains mention of our bad code
         assert bad_project_code in validation_response['results']['htmlSummary']
-=======
-        self._test_codevalue_missing_error(valid.get_messages()[0], bad_project_code, PROJECT, PROJECT, 'ACAS LsThing')
->>>>>>> 934e5edc
 
 
 class TestBlobValue(unittest.TestCase):
