from __future__ import unicode_literals
from typing import Any, Dict
from .interactions import INTERACTION_VERBS_DICT, opposite

import copy
import hashlib
import json
import logging
import pathlib
from pathlib import Path
import re
from collections import defaultdict
from datetime import datetime
import pandas as pd
from six import text_type as str

logger = logging.getLogger(__name__)
logging.basicConfig(level=logging.INFO)


ROW_NUM_KEY = 'row number'

# JSON encoding / decoding


def camel_to_underscore(name):
    """Convert string from camelCase to snake_case

    :param name: camelCase string to convert
    :type name: str
    :return: equivalent string in snake_case
    :rtype: str
    """
    camel_pat = re.compile(r'([A-Z])')
    return camel_pat.sub(lambda x: '_' + x.group(1).lower(), name)


def underscore_to_camel(name):
    """Convert string from snake_case to camelCase

    :param name: snake_case string to convert
    :type name: str
    :return: equivalent string in camelCase
    :rtype: str
    """
    under_pat = re.compile(r'_([a-z])')
    return under_pat.sub(lambda x: x.group(1).upper(), name)


def convert_json(data, convert):
    """Convert the keys within a nested dictionary data structure using the function passed to convert

    :param data: Data structure to be converted. Either a dict or a list.
    :type data: Union[dict, list]
    :param convert: Function to run on dict keys
    :type convert: func(str) -> str
    :raises ValueError: if datatype cannot be converted
    :return: Same data structure with keys converted by function passed as `convert` argument
    :rtype: Union[dict, list]
    """
    if type(data) is list:
        new_data = []
        for val in data:
            new_data.append(convert_json(val, convert) if (
                isinstance(val, dict) or isinstance(val, list)) else val)
    elif isinstance(data, dict):
        new_data = {}
        for key, val in data.items():
            new_data[convert(key)] = convert_json(val, convert) if (
                isinstance(val, dict) or isinstance(val, list)) else val
    else:
        raise ValueError(
            "Cannot convert {} to JSON: {}".format(type(data), data))
    return new_data


def datetime_to_ts(date):
    """Convert a datetime object to Unix timestamp *in milliseconds*
    Intended to generate Javascript-compatible millisecond timestamps.

    :param date: Date as a `datetime` instance
    :type date: datetime
    :return: Timestamp in milliseconds
    :rtype: int
    """
    if date is None:
        return None
    return int(date.timestamp() * 1000)


def ts_to_datetime(ts):
    """Convert a timestamp in milliseconds into a python `datetime` object

    :param ts: Timestamp in milliseconds
    :type ts: int
    :return: Datetime as a python `datetime`
    :rtype: datetime
    """
    if ts is None:
        return None
    return datetime.fromtimestamp(ts / 1000)


# ACAS-specific conversion helpers
def parse_states_into_dict(ls_states_dict):
    """Parse a dict of LsStates with nested LsValues into a simpler dict of { state_kind: { value_kind: value} }

    :param ls_states_dict: Dict of state_kind: LsState
    :type ls_states_dict: dict
    :return: Dictionary of state_kind: { value_kind: value }
    :rtype: dict
    """
    state_dict = {}
    for state_kind, state in ls_states_dict.items():
        state_dict[state_kind] = parse_values_into_dict(state.ls_values)
    return state_dict


def parse_values_into_dict(ls_values):
    """Parse a list of LsValues into a dict of { value_kind: value }
    If there are multiple non-ignored LsValues with the same type, the value in the returned dict
    will be a list of values.

    :param ls_values: List of LsValue objects
    :type ls_values: list
    :return: Dictionary of { value_kind: value } where value may be of many possible data types
    :rtype: dict
    """
    values_dict = {}
    for value in ls_values:
        if not value.ignored and not value.deleted:
            key = value.ls_kind
            if value.unit_kind is not None and value.unit_kind != "":
                key = f'{key} ({value.unit_kind})'
            if value.ls_type == 'stringValue':
                val = value.string_value
            elif value.ls_type == 'codeValue':
                val = CodeValue(value.code_value, code_type=value.code_type,
                                code_kind=value.code_kind, code_origin=value.code_origin)
            elif value.ls_type == 'numericValue':
                val = value.numeric_value
            elif value.ls_type == 'dateValue':
                val = ts_to_datetime(value.date_value)
            elif value.ls_type == 'clobValue':
                val = clob(value.clob_value)
            elif value.ls_type == 'urlValue':
                val = value.url_value
            elif value.ls_type == 'fileValue':
                val = FileValue(value.file_value)
            elif value.ls_type == 'blobValue':
                val = BlobValue(ls_value=value)
            # In cases where there are multiple values with same ls_kind,
            # make the dictionary value into a list and append this value
            if key in values_dict:
                if isinstance(values_dict[key], list):
                    values_dict[key].append(val)
                else:
                    value_list = [values_dict[key]]
                    value_list.append(val)
                    values_dict[key] = value_list
            else:
                values_dict[key] = val
    return values_dict


def get_lsKind_to_lsvalue(ls_values_raw):
    """Convert a list of LsValues into a dict of { value_kind: LsValue }
    If there are multiple non-ignored LsValues with the same ls_kind, the dict will have
    {value_kind: [LsValue, LsValue, ...]}

    :param ls_values_raw: List of LsValues
    :type ls_values_raw: list
    :return: dict of { value_kind: LsValue }
    :rtype: dict
    """
    # Filter out ignored values
    ls_values = [v for v in ls_values_raw if not v.ignored and not v.deleted]
    lsKind_to_lsvalue = dict()
    for ls_value in ls_values:
        key = ls_value.ls_kind
        if key in lsKind_to_lsvalue:
            lsKind_to_lsvalue[key].append(ls_value)
        else:
            lsKind_to_lsvalue[key] = [ls_value]

    for ls_value in ls_values:
        key = ls_value.ls_kind
        val = lsKind_to_lsvalue[key]
        if len(val) == 1:
            lsKind_to_lsvalue[key] = val[0]

    return lsKind_to_lsvalue


def is_equal_ls_value_simple_value(ls_value, val):
    """Compare an LsValue to a simple value (i.e. str, int, clob, float, etc.)
    The purpose of this function is to detect whether a given value has changed
    relative to the previously saved value and therefore needs to be updated within ACAS.

    :param ls_value: LsValue for comparison
    :type ls_value: LsValue
    :param val: simple value to compare to ls_value
    :type val: Union[list, FileValue, BlobValue, clob, str, bool, CodeValue, float, int, datetime]
    :raises ValueError: If unrecognized datatype is passed in
    :return: True if ls_value and val are equivalent, False if not
    :rtype: bool
    """
    if (isinstance(val, list) and not isinstance(ls_value, list)) \
            or (isinstance(ls_value, list) and not isinstance(val, list)):
        return False
    elif isinstance(val, FileValue):
        return ls_value.file_value == val
    elif isinstance(val, BlobValue):
        return  BlobValue(ls_value.blob_value, ls_value.comments) == val
    elif isinstance(val, clob):
        return ls_value.clob_value == str(val)
    elif type(val) == str:
        if val.startswith('https://') or val.startswith('http://'):
            return ls_value.url_value == val
        else:
            return ls_value.string_value == val
    elif type(val) == bool:
        return ls_value.code_value == str(val)
    elif isinstance(val, CodeValue):
        return CodeValue(ls_value.code_value, ls_value.code_type, ls_value.code_kind, ls_value.code_origin) == val
    elif isinstance(val, float) or isinstance(val, int):
        return ls_value.numeric_value == val
    elif isinstance(val, datetime):
        return ts_to_datetime(ls_value.date_value) == val
    elif isinstance(val, list):
        if len(ls_value) != len(val):
            # List of values is not of same length, so cannot be equal
            return False

        ddicts = set()
        for value in ls_value:
            ddict = CodeValue(value.code_value, value.code_type,
                              value.code_kind, value.code_origin)
            ddicts.add(ddict)

        return all([value in ddicts for value in val])
    elif pd.isnull(val):
        return (pd.isnull(ls_value.code_value) and
                pd.isnull(ls_value.string_value) and
                pd.isnull(ls_value.clob_value) and
                pd.isnull(ls_value.url_value) and
                pd.isnull(ls_value.date_value) and
                pd.isnull(ls_value.file_value) and
                pd.isnull(ls_value.blob_value) and
                pd.isnull(ls_value.numeric_value)
                )
    else:
        raise ValueError(
            "Comparing values of type {} are not yet implemented!".format(type(val)))


def get_units_from_string(string):
    """Extract units from a string of format "field (units)"

    :param string: raw string to extract from
    :type string: str
    :return: Units extracted, as a str, or None
    :rtype: Union[str, None]
    """
    # Gets the units from strings,
    found_string = re.sub(r".*\((.*)\).*|(.*)", r"\1", string)
    units = None
    if found_string != "":
        units = found_string
    return units


def get_value_kind_without_extras(string):
    """Strip undesired characters and patterns from a string to prepare it to be used as an ls_kind for an LsValue

    :param string: raw string
    :type string: str
    :return: cleaned string
    :rtype: str
    """
    return re.sub(r"\[[^)]*\]", "", re.sub(r"(.*)\((.*)\)(.*)", r"\1\3", re.sub(r"\{[^}]*\}", "", string))).strip()


def make_ls_value(value_cls, value_kind, val, recorded_by):
    """Construct an LsValue of class `value_cls` that can be recognized and persisted by ACAS

    :param value_cls: class of desired output. Should inherit from AbstractValue
    :type value_cls: class inherited from AbstractValue
    :param value_kind: ls_kind of LsValue
    :type value_kind: str
    :param val: Raw value to be represented by the LsValue
    :type val: Union[list, FileValue, BlobValue, clob, str, bool, CodeValue, float, int, datetime]
    :param recorded_by: Username to associate with the value for auditing purposes
    :type recorded_by: str
    :raises ValueError: If val of unrecognized datatype is passed in
    :return: LsValue of class `value_cls`
    :rtype: determined by `value_cls` argument
    """
    unit_kind = get_units_from_string(value_kind)
    value_kind = get_value_kind_without_extras(value_kind)
    if isinstance(val, FileValue):
        value = value_cls(ls_type="fileValue", ls_kind=value_kind, recorded_by=recorded_by,
                          file_value=val, unit_kind=unit_kind)
    elif isinstance(val, BlobValue):
        value = value_cls(
            ls_type="blobValue",
            ls_kind=value_kind,
            recorded_by=recorded_by,
            blob_value=val.value,
            unit_kind=unit_kind,
            comments=val.comments,
        )
    elif isinstance(val, str) and val not in ['true', 'false']:
        if len(val) > 255 or isinstance(val, clob):
            value = value_cls(ls_type='clobValue', ls_kind=value_kind, recorded_by=recorded_by,
                              clob_value=val, unit_kind=unit_kind)
        elif val.startswith('https://') or val.startswith('http://'):
            value = value_cls(ls_type='urlValue', ls_kind=value_kind, recorded_by=recorded_by,
                              url_value=val, unit_kind=unit_kind)
        else:
            value = value_cls(ls_type='stringValue', ls_kind=value_kind, recorded_by=recorded_by,
                              string_value=val, unit_kind=unit_kind)
    elif type(val) == bool or (isinstance(val, str) and val in ['true', 'false']):
        value = value_cls(ls_type='codeValue', ls_kind=value_kind, recorded_by=recorded_by,
                          code_value=str(val).lower(), unit_kind=unit_kind)
    elif isinstance(val, CodeValue):
        value = value_cls(ls_type='codeValue', ls_kind=value_kind, recorded_by=recorded_by,
                          code_value=val.code, code_type=val.code_type, code_kind=val.code_kind, code_origin=val.code_origin, unit_kind=unit_kind)
    elif isinstance(val, float) or isinstance(val, int):
        if pd.isnull(val):
            val = None
        value = value_cls(ls_type='numericValue', ls_kind=value_kind, recorded_by=recorded_by,
                          numeric_value=val, unit_kind=unit_kind)
    elif isinstance(val, datetime):
        value = value_cls(ls_type='dateValue', ls_kind=value_kind, recorded_by=recorded_by,
                          date_value=datetime_to_ts(val), unit_kind=unit_kind)
    else:
        raise ValueError(
            "Saving values of type {} are not yet implemented!".format(type(val)))
    return value


def update_ls_states_from_dict(state_class, state_type, value_class, state_value_simple_dict, ls_states_dict, ls_values_dict, edit_user):
    """Translates updates between the "simple dict" data model and the more complex LsState / LsValue data model.
    If a new state is needed, this method will create a new LsState. Otherwise it will update existing LsStates in place.
    This method includes a nested update of all underlying LsValues as well.

    :param state_class: class of LsState being handled. Used when creating new LsStates
    :type state_class: subclass of AbstractState
    :param state_type: lsType of LsStates
    :type state_type: str
    :param value_class: class of LsValue being handled. Used by nested function when creating new LsValues
    :type value_class: subclass of AbstractValue
    :param state_value_simple_dict: Simple dict of format { state_kind: { value_kind: value } }
    :type state_value_simple_dict: dict
    :param ls_states_dict: dict of LsState objects with format {state_kind: LsState}
    :type ls_states_dict: dict
    :param ls_values_dict: dict of LsValue objects with format {state_kind: {value_kind: LsValue}}
    :type ls_values_dict: dict
    :param edit_user: Username to be associated with changes, for auditing purposes
    :type edit_user: str
    :return: list of LsStates with updates applied
    :rtype: list
    """
    ls_states = []
    for state_kind, values_dict in state_value_simple_dict.items():
        try:
            state = ls_states_dict[state_kind]
        except KeyError:
            # state not found, so create one
            state = state_class(ls_type=state_type,
                                ls_kind=state_kind, recorded_by=edit_user)
        try:
            current_values = ls_values_dict[state_kind]
        except KeyError:
            current_values = {}
        ls_values = update_ls_values_from_dict(
            value_class, values_dict, current_values, edit_user)
        state.ls_values = ls_values
        ls_states.append(state)
    return ls_states


def update_state_table_states_from_dict(state_class, value_class, state_table_simple_dict, state_table_states, state_table_values, edit_user):
    """Translates updates between the "state table simple dict" data model and the more complex LsState model.
    If a new state is needed, this method will create a new LsState. Otherwise it will update existing LsStates in place.
    This method includes a nested update of all underlying LsValues as well.

    State Tables in ACAS are used when there are multiple LsStates with identical lsType and lsKind on the same Thing. These different
    states are differentiated by a `row number` value that allows them to be rendered in a tabular format.

    :param state_class: class of LsState being handled. Used when creating new LsStates
    :type state_class: subclass of AbstractState
    :param value_class: class of LsValue being handled. Used by nested function when creating new LsValues
    :type value_class: subclass of AbstractValue
    :param state_table_simple_dict: Simpler dict of format { (state_type, state_kind): row_number: {value_kind: value}}
    :type state_table_simple_dict: dict
    :param state_table_states: Dict of format { (state_type, state_kind): row_number: LsState }
    :type state_table_states: dict
    :param state_table_values: Dict of format { (state_type, state_kind): row_number: {value_kind: LsValue}}
    :type state_table_values: dict
    :param edit_user: Username to be associated with changes, for auditing purposes
    :type edit_user: str
    :return: list of LsStates with updates applied
    :rtype: list
    """
    ls_states = []
    for type_kind_key, state_table in state_table_simple_dict.items():
        for row_num, values_dict in state_table.items():
            try:
                state = state_table_states[type_kind_key][row_num]
            except KeyError:
                # state not found, so create one
                state_type, state_kind = type_kind_key
                state = state_class(ls_type=state_type,
                                    ls_kind=state_kind, recorded_by=edit_user)
            # Ensure there is a row number value, and if not auto-create it
            if ROW_NUM_KEY not in values_dict:
                values_dict[ROW_NUM_KEY] = row_num
            try:
                current_values = state_table_values[type_kind_key][row_num]
            except KeyError:
                current_values = {}
            ls_values = update_ls_values_from_dict(
                value_class, values_dict, current_values, edit_user)
            state.ls_values = ls_values
            ls_states.append(state)
    return ls_states


def update_ls_values_from_dict(value_class, simple_value_dict, ls_values_dict, edit_user):
    """Translates updates from the "simple dict" data model into the more complex LsValue data model

    :param value_class: class of LsValue being handled. Used when creating new LsValues
    :type value_class: subclass of AbstractValue
    :param simple_value_dict: dict of format {value_kind: value}
    :type simple_value_dict: dict
    :param ls_values_dict: dict of format {value_kind: LsValue}
    :type ls_values_dict: dict
    :param edit_user: Username to be associated with changes, for auditing purposes
    :type edit_user: str
    :return: list of LsValues with updates applied
    :rtype: list
    """
    ls_values = []
    for val_kind, val_value in simple_value_dict.items():
        new_val_is_list = isinstance(val_value, list)
        if val_kind in ls_values_dict:
            old_ls_val = ls_values_dict[val_kind]
            old_val_is_list = isinstance(old_ls_val, list)
            # old_val_value = old_ls_val.clob_value or old_ls_val.string_value or old_ls_val.numeric_value or old_ls_val.date_value or old_ls_val.code_value
            if not is_equal_ls_value_simple_value(old_ls_val, val_value):
                # Value is "dirty" so we need to prepare to persist an update
                # in ACAS, we mark the old LsValue as ignored, then create a new LsValue
                if new_val_is_list:
                    new_val_null = pd.isnull(val_value).all()
                else:
                    new_val_null = pd.isnull(val_value)
                if not new_val_null:
                    # Handle lists within the value dict
                    if new_val_is_list:
                        new_ls_vals = [make_ls_value(
                            value_class, val_kind, val, edit_user) for val in val_value]
                        ls_values.extend(new_ls_vals)
                    else:
                        new_ls_val = make_ls_value(
                            value_class, val_kind, val_value, edit_user)
                        ls_values.append(new_ls_val)
                # To handle lists we cast old_ls_val into a list at this point if it's not
                if old_val_is_list:
                    for olv in old_ls_val:
                        olv.ignored = True
                        olv.modified_by = edit_user
                        olv.modified_date = datetime_to_ts(datetime.now())
                else:
                    old_ls_val.ignored = True
                    old_ls_val.modified_by = edit_user
                    old_ls_val.modified_date = datetime_to_ts(datetime.now())
            if old_val_is_list:
                ls_values.extend(old_ls_val)
            else:
                ls_values.append(old_ls_val)
        else:
            if val_value is not None:
                # New value of an ls_kind not seen before
                # Handle lists within the value dict
                if new_val_is_list:
                    new_ls_vals = [make_ls_value(
                        value_class, val_kind, val, edit_user) for val in val_value]
                    ls_values.extend(new_ls_vals)
                else:
                    new_ls_val = make_ls_value(
                        value_class, val_kind, val_value, edit_user)
                    ls_values.append(new_ls_val)
    return ls_values


def update_ls_labels_from_dict(label_class, label_type, simple_label_dict, ls_labels_dict, edit_user, preferred_label_kind=None):
    """Translates the "simple dict" data model into the more complex ACAS LsLabel format.

    :param label_class: class of LsLabel being handled. Used when creating a new LsLabel.
    :type label_class: subclass of AbstractLabel
    :param label_type: lsType of LsLabels to create
    :type label_type: str
    :param simple_label_dict: dict of format {label_kind: value}
    :type simple_label_dict: dict
    :param ls_labels_dict: dict of format {label_kind: LsLabel}
    :type ls_labels_dict: dict
    :param edit_user: Username to associate with changes, for auditing purposes
    :type edit_user: str
    :param preferred_label_kind: lsKind of LsLabel that is "preferred" for this LsThing, defaults to None.
                                 New labels created that have this ls_kind will be marked with `preferred=True`
    :type preferred_label_kind: str, optional
    :return: list of LsLabels with updates applied
    :rtype: list
    """
    ls_labels = []
    for label_kind, label_text in simple_label_dict.items():
        if isinstance(label_text, list):
            # Multiple labels with same kind, i.e. aliases
            label_list = label_text
            replace_all = (len(label_list) > 0)
            old_ls_labels = ls_labels_dict[label_kind]
            for old_ls_label in old_ls_labels:
                if replace_all:
                    # If provided a non-empty new list, expected behavior is to clear out all existing labels and replace with the new set
                    old_ls_label.ignored = True
                    old_ls_label.modified_by = edit_user,
                    old_ls_label.modified_date = datetime_to_ts(datetime.now())
                ls_labels.append(old_ls_label)
            # Replace with the new set
            if replace_all:
                for new_label_text in label_list:
                    preferred = False  # preferred is not allowed for aliases
                    new_ls_label = label_class(ls_type=label_type, ls_kind=label_kind,
                                               label_text=new_label_text, preferred=preferred, recorded_by=edit_user)
                    ls_labels.append(new_ls_label)
        else:
            if label_kind in ls_labels_dict:
                old_ls_label = ls_labels_dict[label_kind]
                if old_ls_label.label_text != label_text:
                    # Label has changed. Mark old LsLabel as ignored and create  a new LsLabel
                    if label_text is not None:
                        preferred = (label_kind == preferred_label_kind)
                        new_ls_label = label_class(
                            ls_type=label_type, ls_kind=label_kind, label_text=label_text, preferred=preferred, recorded_by=edit_user)
                        ls_labels.append(new_ls_label)
                    old_ls_label.ignored = True
                    old_ls_label.modified_by = edit_user
                    old_ls_label.modified_date = datetime_to_ts(datetime.now())
                ls_labels.append(old_ls_label)
            else:
                if label_text is not None:
                    # New label of an ls_kind not seen before
                    preferred = (label_kind == preferred_label_kind)
                    new_ls_label = label_class(ls_type=label_type, ls_kind=label_kind,
                                               label_text=label_text, preferred=preferred, recorded_by=edit_user)
                    ls_labels.append(new_ls_label)
    return ls_labels


class clob(str):
    """Class used to represent long string values (> 255 chars) in ACAS, saved to a database field of type `text`.
    Used as a wrapper around str, and can be used to force ACAS to save shorter values as clobValue type for consistency
    if the desired datatype is clobValue.

    :param str: long string
    :type str: str
    """
    pass


class FileValue(str):
    """Class used to save files to ACAS. ACAS has a folder of uploaded files on the filesystem, and stores references
    to the file paths as LsValues with ls_type='fileValue', file_value=filepath

    :param str: filepath to file
    :type str: str
    """
    pass


class BlobValue(object):
    """Class used to save files as byte arrays to ACAS.
    These files must be small (< 1 GB) and will be stored in a `bytea` database column.
    """
    _fields = ['value', 'comments', 'id']

    def __init__(self, value=None, comments=None, file_path=None, id=None, ls_value=None):
        """Create a BlobValue

        :param value: Bytes of file content, defaults to None
        :type value: bytes, optional
        :param comments: Filename as a string, defaults to None
        :type comments: str, optional
        :param id: id as an int, defaults to None
        :type id: int, optional
        :param file_path: file_path as an str or <pathlib.PosixPath>, defaults to None
        :type file_path: Union[str, <pathlib.PosixPath>], optional
        :param ls_value: ls_value as a <acasclient.lsthing.LsThingValue>, defaults to None
        :type ls_value: <acasclient.lsthing.LsThingValue>, optional
        """
        if ls_value is not None:
            value = ls_value.blob_value
            comments = ls_value.comments
            id = ls_value.id
        else:
            if file_path is not None:
                if isinstance(file_path, Path) or isinstance(file_path, str):
                    if isinstance(file_path, str):
                        file_path = Path(file_path)
                    if comments is None:
                        comments = file_path.name
                    if not file_path.exists():
                        raise ValueError('File path "{}" does not exist'.format(file_path))
                    if not file_path.is_file():
                        raise ValueError('File path "{}" is not a file'.format(file_path))
                    f = file_path.open('rb')
                    bytes_array = f.read()
                    value = [x for x in bytes_array]
                    f.close()
                else:
                    raise ValueError('file_path must be of str or <pathlib.PosixPath>. Provided file_path argument is of type {}'.format(type(file_path)))
        self.value = value
        self.comments = comments
        self.id = id

    def download_data(self, client):
        """Get blob value data as bytes

        :param client: a valid acas client
        :type client: <acasclient.lsthing.LsThingValue>
        :return: bytes of blob value from server
        :rtype: bytes
        """
        if self.id is None:
            raise ValueError('Cannot download data because BlobValue does not have id. Check to see if it has been saved.')
        self.value = client.get_blob_data_by_value_id(self.id)
        return self.value

    def write_to_file(self, folder_path=None, file_name=None, full_file_path=None):
        """Write blob value to a file (requires that BlobValue.value has valid bytes).
           This can be achieved but running <acasclient.lsthing.BlobValue.download_data> on the BlobValue 

        :param folder_path: folder_path as an str or <pathlib.PosixPath>, defaults to None
        :type folder_path: Union[str, <pathlib.PosixPath>], optional
        :param file_name: file_name as an str or <pathlib.PosixPath>, defaults to value.comments or full_file_path name if passed in
        :type file_name: Union[str, <pathlib.PosixPath>], optional
        :param full_file_path: full_file_path as an str or <pathlib.PosixPath>, defaults to None
        :type full_file_path: Union[str, <pathlib.PosixPath>], optional
        :return: <pathlib.PosixPath> of written data file
        :rtype: <pathlib.PosixPath>
        """
        if self.value is None:
            raise ValueError('Error writing file. BlobValue does not have a value set.')
        if full_file_path is not None:
            if not isinstance(full_file_path, Path) and not isinstance(full_file_path, str):
                raise ValueError('full_file_path must be of str or <pathlib.PosixPath>. Provided full_file_path argument is of type {}'.format(type(full_file_path)))
            if isinstance(full_file_path, str):
                full_file_path = Path(full_file_path)
            if not full_file_path.parents[0].exists():
                raise ValueError('Parent directory of full_file_path path "{}" does not exist'.format(full_file_path.parents[0]))
            if full_file_path.exists() and not full_file_path.is_file():
                raise ValueError('File path "{}" exists and is not a file.  File path should be a file'.format(full_file_path))
        else:
            if folder_path is None:
                raise ValueError('folder_path argument must be provided if full_file_path is not provided')
            if not isinstance(folder_path, Path) and not isinstance(folder_path, str):
                raise ValueError('folder_path must be of str or <pathlib.PosixPath>. Provided folder_path argument is of type {}'.format(type(folder_path)))
            if isinstance(folder_path, str):
                folder_path = Path(folder_path)
            if not folder_path.exists():
                raise ValueError('folder_path path "{}" does not exist'.format(folder_path))
            if file_name is None and self.comments is None:
                raise ValueError('file_name argument must be provided if BlobValue comments is None')
            else:
                if file_name is None:
                    file_name = self.comments
            full_file_path = Path(folder_path, file_name)
        with open(full_file_path, 'wb') as f:
            f.write(self.value)
        return full_file_path

    def __eq__(self, other: object) -> bool:
        if other is None:
            return False
        return self.value == other.value and self.comments == other.comments

    def as_dict(self) -> Dict[str, Any]:
        """
        Return a map of attribute name and attribute values stored on the
        instance.
        Note: Only attributes stored in `BlobValue._fields` will be returned.
        """
        return {
            field: getattr(self, field, None)
            for field in self._fields
        }



# Model classes

class BaseModel(object):
    """Base class for attributes shared by all levels of ACAS objects (thing, label, state, value)
    """
    _fields = ['id', 'ls_type', 'ls_kind', 'deleted', 'ignored', 'version']

    def __init__(self, id=None, ls_type=None, ls_kind=None, deleted=False, ignored=False, version=None):
        self.id = id
        self.ls_type = ls_type
        self.ls_kind = ls_kind
        self.deleted = deleted
        self.ignored = ignored
        self.version = version

    def as_dict(self):
        """Serialize instance as a dict

        :return: dictionary of instance attributes specified in `self._fields`
        :rtype: dict
        """
        data = {}
        for field in self._fields:
            method = 'serialize_{0}'.format(field)
            if hasattr(self, method):
                value = getattr(self, method)()
            else:
                value = getattr(self, field)

            data[field] = value

        return data

    def as_camel_dict(self):
        """Serialize instance as a dict with camelCase keys

        :return: dict of instance attributes specified in `self._fields` but with camelCase keys
        :rtype: dict
        """
        snake_case_dict = self.as_dict()
        camel_dict = convert_json(snake_case_dict, underscore_to_camel)
        return camel_dict

    def as_json(self, **kwargs):
        """Serialize instance into a JSON string with camelCase keys

        :return: JSON string containing attributes specified in `self._fields` but with camelCase keys
        :rtype: str
        """
        camel_dict = self.as_camel_dict()
        return json.dumps(camel_dict, **kwargs)

    @classmethod
    def as_list(cls, models):
        """Convert a list of objects into a list of dicts

        :param models: list of AbstractModel objects
        :type models: list
        :return: list of dicts
        :rtype: list
        """
        return [model.as_dict() for model in models or []]

    @classmethod
    def as_json_list(cls, models):
        """Convert a list of objects into a JSON string list of dicts

        :param models: list of AbstractModel objets
        :type models: list
        :return: JSON string representing list of dicts
        :rtype: str
        """
        return json.dumps([json.loads(model.as_json()) for model in models or []])

    @classmethod
    def from_camel_dict(cls, data):
        """Construct an AbstractModel object from a camelCase dict

        :param data: dict of attributes
        :type data: dict
        :return: instance of class AbstractModel
        :rtype: AbstractModel
        """
        snake_case_dict = convert_json(data, camel_to_underscore)
        return cls.from_dict(snake_case_dict)

    @classmethod
    def from_dict(cls, data):
        """Construct an AbstractModel object from a dict

        :param data: dict with attributes matching cls._fields
        :type data: dict
        :return: AbstractModel object
        :rtype: AbstractModel
        """
        local_data = {}
        for field in cls._fields:
            if field in data:
                field_data = copy.deepcopy(data[field])
                method = 'deserialize_{0}'.format(field)
                if hasattr(cls, method):
                    local_data[field] = getattr(cls, method)(field_data)
                else:
                    local_data[field] = field_data
        return cls(**local_data)

    @classmethod
    def from_json(cls, data):
        """Construct an AbstractModel object from a JSON string with camelCase attribute keys

        :param data: JSON string from ACAS with camelCase attribute keys
        :type data: str
        :return: AbstractModel object
        :rtype: AbstractModel
        """
        camel_dict = json.loads(data)
        snake_case_dict = convert_json(camel_dict, camel_to_underscore)
        return cls.from_dict(json.loads(snake_case_dict))

    @classmethod
    def from_list(cls, arr):
        """Convert a list of dicts into a list of AbstractModel objects

        :param arr: list of dicts
        :type arr: list
        :return: list of AbstractModel objects
        :rtype: list
        """
        return [cls.from_dict(elem) for elem in arr]


class CodeValue(object):
    """ ACAS uses the "codeValue" type to save data that referencess a controlled dictionary of possible values.

    In ACAS, these controlled vocabularies are called DDictValues, short for Data Dictionary Values.
    DDictValues are grouped together by "code_type" and "code_kind", then the individual possible values are specified by the "code" attribute.

    The CodeValue class is used to save references to DDictValues as LsValues of ls_type='codeValue'.
    """
    _fields = ['code_type', 'code_kind', 'code_origin', 'code']

    def __init__(self, code, code_type=None, code_kind=None,
                 code_origin=None, client=None):
        error_msg = self._validate_params(code, code_type, code_kind,
                                          code_origin, client)
        if error_msg is not None:
            raise ValueError(error_msg)

        self.code = code
        self.code_type = code_type
        self.code_kind = code_kind
        self.code_origin = code_origin

    def __hash__(self):
        return hash(f'{self.code}-{self.code_type}-{self.code_kind}-'
                    f'{self.code_origin}')

    def _validate_params(self, code, code_type, code_kind, code_origin, client):
        """Validate that this CodeValue conforms to the saved list of possible DDictValues

        :param code: value of this CodeValue, i.e. which DDictValue is being referenced
        :type code: str
        :param code_type: LsType of DDictValue being referenced
        :type code_type: str
        :param code_kind: LsKind of DDictValue being referenced
        :type code_kind: str
        :param code_origin: Origin of DDictValue referenced, typically 'ACAS DDict'
        :type code_origin: str
        :param client: Authenticated acasclient.client instance to look up current DDictValues
        :type client: acasclient.client
        :return: Error message, or None if valid
        :rtype: str | None
        """
        if client is None:
            return
        valid_val_dicts = client.get_ddict_values_by_type_and_kind(
            code_type, code_kind)
        if valid_val_dicts == []:
            return (f"Invalid 'code_type':'{code_type}' or "
                    f"'code_kind':'{code_kind}' provided")
        if any([code == val_dict['code'] for val_dict in valid_val_dicts]):
            return

        return (f"Invalid 'code':'{code}' provided for the given "
                f"'code_type':'{code_type}' and 'code_kind':'{code_kind}'")

    def as_dict(self):
        return self.__dict__

    def __eq__(self, value):
        return all([
            self.code == value.code,
            self.code_type == value.code_type,
            self.code_kind == value.code_kind,
            self.code_origin == value.code_origin
        ])

# Base ACAS entities, states, values, and interactions


class AbstractThing(BaseModel):
    """Base class for LsThing and ItxLsThingLsThing ACAS objects
    """

    _fields = BaseModel._fields + ['code_name', 'ls_transaction',
                                   'modified_by', 'modified_date', 'recorded_by', 'recorded_date']

    def __init__(self,
                 id=None,
                 code_name=None,
                 deleted=False,
                 ignored=False,
                 ls_type=None,
                 ls_kind=None,
                 ls_transaction=None,
                 modified_by=None,
                 modified_date=None,
                 recorded_by=None,  # Should this and recorded_date be auto-filled-in here?
                 recorded_date=None,
                 version=None):
        super(AbstractThing, self).__init__(id=id, deleted=deleted,
                                            ignored=ignored, ls_type=ls_type, ls_kind=ls_kind, version=version)
        self.code_name = code_name
        self.ls_transaction = ls_transaction
        self.modified_by = modified_by
        self.modified_date = modified_date
        self.recorded_by = recorded_by
        self.recorded_date = datetime_to_ts(
            datetime.now()) if recorded_date is None else recorded_date


class AbstractLabel(BaseModel):
    """Base class for ACAS LsLabel objects such as LsThingLabel and ItxLsThingLsThingLabel
    """

    _fields = BaseModel._fields + ['image_file', 'label_text', 'ls_transaction', 'modified_date', 'physically_labled',
                                   'preferred', 'recorded_by', 'recorded_date', 'version']

    def __init__(self,
                 id=None,
                 deleted=False,
                 ignored=False,
                 image_file=None,
                 label_text=None,
                 ls_type=None,
                 ls_kind=None,
                 ls_transaction=None,
                 modified_date=None,
                 physically_labled=False,
                 preferred=False,
                 recorded_by=None,  # Should this and recorded_date be auto-filled-in here?
                 recorded_date=None,
                 version=None):
        super(AbstractLabel, self).__init__(id=id, deleted=deleted,
                                            ignored=ignored, ls_type=ls_type, ls_kind=ls_kind, version=version)
        self.image_file = image_file
        if len(label_text) > 255:
            raise ValueError('Label text "{}" exceeds max length of 255 characters. It is {} characters'.format(
                label_text, len(label_text)))
        self.label_text = label_text
        self.ls_transaction = ls_transaction
        self.modified_date = modified_date
        self.physically_labled = physically_labled
        self.preferred = preferred
        self.recorded_by = recorded_by
        self.recorded_date = datetime_to_ts(
            datetime.now()) if recorded_date is None else recorded_date


class AbstractState(BaseModel):
    """Base class for ACAS LsState objects
    """

    _fields = BaseModel._fields + ['comments', 'ls_transaction',
                                   'modified_by', 'modified_date', 'recorded_by', 'recorded_date']

    def __init__(self,
                 id=None,
                 comments=None,
                 deleted=False,
                 ignored=False,
                 ls_type=None,
                 ls_kind=None,
                 ls_transaction=None,
                 modified_by=None,
                 modified_date=None,
                 recorded_by=None,  # Should this and recorded_date be auto-filled-in here?
                 recorded_date=None,
                 version=None):
        super(AbstractState, self).__init__(id=id, deleted=deleted,
                                            ignored=ignored, ls_type=ls_type, ls_kind=ls_kind, version=version)
        self.comments = comments
        self.ls_transaction = ls_transaction
        self.modified_by = modified_by
        self.modified_date = modified_date
        self.recorded_by = recorded_by
        self.recorded_date = datetime_to_ts(
            datetime.now()) if recorded_date is None else recorded_date


class AbstractValue(BaseModel):
    """Base class for ACAS LsValue objects
    """

    _fields = BaseModel._fields + ['blob_value', 'clob_value', 'code_kind', 'code_origin', 'code_type', 'code_value', 'comments',
                                   'conc_unit', 'concentration', 'date_value', 'file_value', 'ls_transaction', 'modified_by',
                                   'modified_date', 'number_of_replicates', 'numeric_value', 'operator_kind', 'operator_type',
                                   'public_data', 'recorded_by', 'recorded_date', 'sig_figs', 'string_value', 'uncertainty',
                                   'uncertainty_type', 'unit_kind', 'unit_type', 'url_value']

    def __init__(self,
                 id=None,
                 blob_value=None,
                 clob_value=None,
                 code_kind=None,
                 code_origin=None,
                 code_type=None,
                 code_value=None,
                 comments=None,
                 conc_unit=None,
                 concentration=None,
                 date_value=None,
                 deleted=False,
                 file_value=None,
                 ignored=False,
                 ls_type=None,
                 ls_kind=None,
                 ls_transaction=None,
                 modified_by=None,
                 modified_date=None,
                 number_of_replicates=None,
                 numeric_value=None,
                 operator_kind=None,
                 operator_type=None,
                 public_data=True,
                 recorded_by=None,  # Should this and recorded_date be auto-filled-in here?
                 recorded_date=None,
                 sig_figs=None,
                 string_value=None,
                 uncertainty=None,
                 uncertainty_type=None,
                 unit_kind=None,
                 unit_type=None,
                 url_value=None,
                 version=None):
        super(AbstractValue, self).__init__(id=id, deleted=deleted,
                                            ignored=ignored, ls_type=ls_type, ls_kind=ls_kind, version=version)
        self.blob_value = blob_value
        self.clob_value = clob_value
        self.code_kind = code_kind
        self.code_origin = code_origin
        self.code_type = code_type
        self.code_value = code_value
        self.comments = comments
        self.conc_unit = conc_unit
        self.concentration = concentration
        self.date_value = date_value
        self.file_value = file_value
        self.ls_transaction = ls_transaction
        self.modified_by = modified_by
        self.modified_date = modified_date
        self.number_of_replicates = number_of_replicates
        self.numeric_value = numeric_value
        self.operator_kind = operator_kind
        self.operator_type = operator_type
        self.public_data = public_data
        self.recorded_by = recorded_by
        self.recorded_date = datetime_to_ts(
            datetime.now()) if recorded_date is None else recorded_date
        self.sig_figs = sig_figs
        self.string_value = string_value
        self.uncertainty = uncertainty
        self.uncertainty_type = uncertainty_type
        self.unit_kind = unit_kind
        self.unit_type = unit_type
        self.url_value = url_value


class LsThing(AbstractThing):
    """Class for creating and interacting with ACAS LsThing objects.
    This is a 1:1 mapping of the ACAS LsThing class, just with pythonic snake_case attribute names
    """

    _fields = AbstractThing._fields + \
        ['ls_states', 'ls_labels', 'first_ls_things', 'second_ls_things']

    def __init__(self,
                 id=None,
                 code_name=None,
                 deleted=False,
                 first_ls_things=[],
                 ignored=False,
                 ls_labels=[],
                 ls_type=None,
                 ls_kind=None,
                 ls_transaction=None,
                 ls_states=[],
                 modified_by=None,
                 modified_date=None,
                 recorded_by=None,
                 recorded_date=None,
                 second_ls_things=[],
                 version=None):
        super(LsThing, self).__init__(id=id, code_name=code_name, deleted=deleted, ignored=ignored, ls_type=ls_type, ls_kind=ls_kind,
                                      ls_transaction=ls_transaction, modified_by=modified_by, modified_date=modified_date,
                                      recorded_by=recorded_by, recorded_date=recorded_date, version=version)
        self.ls_states = ls_states
        self.ls_labels = ls_labels
        self.first_ls_things = first_ls_things
        self.second_ls_things = second_ls_things

    def get_preferred_label(self):
        """Get the first non-ignored LsThingLabel with `preferred=True`

        :return: The preferred LsThingLabel
        :rtype: LsThingLabel
        """
        for label in self.ls_labels:
            if not label.ignored and not label.deleted and label.preferred:
                return label

    def as_dict(self):
        """Serialize LsThing to python dictionary.
        This includes serializing nested objects: LsLabels, LsStates, LsValues, and ItxLsThingLsThings (interactions)

        :return: nested object as dictionary
        :rtype: dict
        """
        my_dict = super(LsThing, self).as_dict()
        state_dicts = []
        for state in self.ls_states:
            state_dicts.append(state.as_dict())
        my_dict['ls_states'] = state_dicts
        label_dicts = []
        for label in self.ls_labels:
            label_dicts.append(label.as_dict())
        my_dict['ls_labels'] = label_dicts
        first_itx_dicts = []
        for itx in self.first_ls_things:
            first_itx_dicts.append(itx.as_dict())
        my_dict['first_ls_things'] = first_itx_dicts
        second_itx_dicts = []
        for itx in self.second_ls_things:
            second_itx_dicts.append(itx.as_dict())
        my_dict['second_ls_things'] = second_itx_dicts
        return my_dict

    @classmethod
    def from_dict(cls, data):
        """Deserialize LsThing object from python dict format.
        This includes deserializing nested objects such as LsLabels, LsStates, LsValues and interactions

        :param data: dict-formatted LsThing
        :type data: dict
        :return: LsThing object
        :rtype: LsThing
        """
        my_obj = super(LsThing, cls).from_dict(data)
        ls_states = []
        for state_dict in my_obj.ls_states:
            state_obj = LsThingState.from_dict(state_dict)
            ls_states.append(state_obj)
        my_obj.ls_states = ls_states
        ls_labels = []
        for label_dict in my_obj.ls_labels:
            label_obj = LsThingLabel.from_dict(label_dict)
            ls_labels.append(label_obj)
        my_obj.ls_labels = ls_labels
        first_itxs = []
        for itx_dict in my_obj.first_ls_things:
            itx_obj = ItxLsThingLsThing.from_dict(itx_dict)
            first_itxs.append(itx_obj)
        my_obj.first_ls_things = first_itxs
        second_itxs = []
        for itx_dict in my_obj.second_ls_things:
            itx_obj = ItxLsThingLsThing.from_dict(itx_dict)
            second_itxs.append(itx_obj)
        my_obj.second_ls_things = second_itxs
        return my_obj

    def save(self, client):
        """Persist this LsThing to an ACAS server's database

        :param client: Authenticated instance of acasclient.client
        :type client: acasclient.client
        :return: Updated persisted LsThing object returned from the server
        :rtype: LsThing
        """
        if self.id and self.code_name:
            resp_dict = client.update_ls_thing_list([self.as_camel_dict()])
        else:
            resp_dict = client.save_ls_thing_list([self.as_camel_dict()])
        return LsThing.from_camel_dict(resp_dict[0])


class LsThingLabel(AbstractLabel):
    """Class to create and interact with ACAS LsThingLabels
    """

    _fields = AbstractLabel._fields + ['ls_thing']

    def __init__(self,
                 id=None,
                 deleted=False,
                 ignored=False,
                 image_file=None,
                 label_text=None,
                 ls_type=None,
                 ls_kind=None,
                 ls_thing=None,
                 ls_transaction=None,
                 modified_date=None,
                 physically_labled=False,
                 preferred=False,
                 recorded_by=None,  # Should this and recorded_date be auto-filled-in here?
                 recorded_date=None,
                 version=None):
        super(LsThingLabel, self).__init__(id=id, deleted=deleted, image_file=image_file, ignored=ignored, label_text=label_text, ls_type=ls_type,
                                           ls_kind=ls_kind, ls_transaction=ls_transaction, modified_date=modified_date, physically_labled=physically_labled,
                                           preferred=preferred, recorded_by=recorded_by, recorded_date=recorded_date, version=version)
        self.ls_thing = ls_thing


class LsThingState(AbstractState):
    """Class to create and interact with ACAS LsThingStates
    """

    _fields = AbstractState._fields + ['ls_values', 'ls_thing']

    def __init__(self,
                 id=None,
                 comments=None,
                 deleted=False,
                 ignored=False,
                 ls_type=None,
                 ls_kind=None,
                 ls_transaction=None,
                 ls_values=[],
                 ls_thing=None,
                 modified_by=None,
                 modified_date=None,
                 recorded_by=None,
                 recorded_date=None,
                 version=None):
        super(LsThingState, self).__init__(id=id, comments=comments, deleted=deleted, ignored=ignored, ls_type=ls_type, ls_kind=ls_kind,
                                           ls_transaction=ls_transaction, modified_by=modified_by, modified_date=modified_date,
                                           recorded_by=recorded_by, recorded_date=recorded_date, version=None)
        self.ls_values = ls_values
        self.ls_thing = ls_thing

    def as_dict(self):
        my_dict = super(LsThingState, self).as_dict()
        value_dicts = []
        for value in self.ls_values:
            if isinstance(value, list):
                value_dicts.append([val.as_dict() for val in value])
            else:
                value_dicts.append(value.as_dict())
        my_dict['ls_values'] = value_dicts
        return my_dict

    @classmethod
    def from_dict(cls, data):
        my_obj = super(LsThingState, cls).from_dict(data)
        ls_values = []
        for value_dict in my_obj.ls_values:
            value_obj = LsThingValue.from_dict(value_dict)
            ls_values.append(value_obj)
        my_obj.ls_values = ls_values
        return my_obj


class LsThingValue(AbstractValue):
    """Class to interact with and save ACAS LsThingValues
    """

    _fields = AbstractValue._fields + ['ls_state']

    def __init__(self,
                 id=None,
                 blob_value=None,
                 clob_value=None,
                 code_kind=None,
                 code_origin=None,
                 code_type=None,
                 code_value=None,
                 comments=None,
                 conc_unit=None,
                 concentration=None,
                 date_value=None,
                 deleted=False,
                 file_value=None,
                 ignored=False,
                 ls_type=None,
                 ls_kind=None,
                 ls_state=None,
                 ls_transaction=None,
                 modified_by=None,
                 modified_date=None,
                 number_of_replicates=None,
                 numeric_value=None,
                 operator_kind=None,
                 operator_type=None,
                 public_data=True,
                 recorded_by=None,
                 recorded_date=None,
                 sig_figs=None,
                 string_value=None,
                 uncertainty=None,
                 uncertainty_type=None,
                 unit_kind=None,
                 unit_type=None,
                 url_value=None,
                 version=None):
        super(LsThingValue, self).__init__(id=id, blob_value=blob_value, clob_value=clob_value, code_kind=code_kind, code_origin=code_origin,
                                           code_type=code_type, code_value=code_value, comments=comments, conc_unit=conc_unit,
                                           concentration=concentration, date_value=date_value, deleted=deleted, file_value=file_value, ignored=ignored,
                                           ls_type=ls_type, ls_kind=ls_kind, ls_transaction=ls_transaction, modified_by=modified_by,
                                           modified_date=modified_date, number_of_replicates=number_of_replicates, numeric_value=numeric_value,
                                           operator_kind=operator_kind, operator_type=operator_type, public_data=public_data, recorded_by=recorded_by,
                                           recorded_date=recorded_date, sig_figs=sig_figs, string_value=string_value, uncertainty=uncertainty,
                                           uncertainty_type=uncertainty_type, unit_kind=unit_kind, unit_type=unit_type, url_value=url_value,
                                           version=version)
        self.ls_state = ls_state


class ItxLsThingLsThing(AbstractThing):
    """Class to manage ACAS ItxLsThingLsThings, which are rich "interactions" or links between LsThings.
    """

    _fields = AbstractThing._fields + \
        ['ls_states', 'first_ls_thing', 'second_ls_thing']

    def __init__(self,
                 id=None,
                 code_name=None,
                 deleted=False,
                 first_ls_thing=None,
                 ignored=False,
                 ls_type=None,
                 ls_kind=None,
                 ls_transaction=None,
                 ls_states=[],
                 modified_by=None,
                 modified_date=None,
                 recorded_by=None,
                 recorded_date=None,
                 second_ls_thing=None,
                 version=None):
        super(ItxLsThingLsThing, self).__init__(id=id, code_name=code_name, deleted=deleted, ignored=ignored, ls_type=ls_type, ls_kind=ls_kind,
                                                ls_transaction=ls_transaction, modified_by=modified_by, modified_date=modified_date,
                                                recorded_by=recorded_by, recorded_date=recorded_date, version=version)
        self.ls_states = ls_states
        self.first_ls_thing = first_ls_thing
        self.second_ls_thing = second_ls_thing

    def as_dict(self):
        my_dict = super(ItxLsThingLsThing, self).as_dict()
        state_dicts = []
        for state in self.ls_states:
            state_dicts.append(state.as_dict())
        my_dict['ls_states'] = state_dicts
        if self.first_ls_thing:
            my_dict['first_ls_thing'] = self.first_ls_thing.as_dict()
        if self.second_ls_thing:
            my_dict['second_ls_thing'] = self.second_ls_thing.as_dict()
        return my_dict

    @classmethod
    def from_dict(cls, data):
        my_obj = super(ItxLsThingLsThing, cls).from_dict(data)
        ls_states = []
        for state_dict in my_obj.ls_states:
            state_obj = LsThingState.from_dict(state_dict)
            ls_states.append(state_obj)
        my_obj.ls_states = ls_states
        if my_obj.first_ls_thing:
            my_obj.first_ls_thing = LsThing.from_dict(my_obj.first_ls_thing)
        if my_obj.second_ls_thing:
            my_obj.second_ls_thing = LsThing.from_dict(my_obj.second_ls_thing)
        return my_obj


class ItxLsThingLsThingState(AbstractState):

    _fields = AbstractState._fields + ['ls_values', 'itx_ls_thing_ls_thing']

    def __init__(self,
                 id=None,
                 comments=None,
                 deleted=False,
                 ignored=False,
                 ls_type=None,
                 ls_kind=None,
                 ls_transaction=None,
                 ls_values=[],
                 itx_ls_thing_ls_thing=None,
                 modified_by=None,
                 modified_date=None,
                 recorded_by=None,
                 recorded_date=None,
                 version=None):
        super(ItxLsThingLsThingState, self).__init__(id=id, comments=comments, deleted=deleted, ignored=ignored, ls_type=ls_type, ls_kind=ls_kind,
                                                     ls_transaction=ls_transaction, modified_by=modified_by, modified_date=modified_date,
                                                     recorded_by=recorded_by, recorded_date=recorded_date, version=None)
        self.ls_values = ls_values
        self.itx_ls_thing_ls_thing = itx_ls_thing_ls_thing

    def as_dict(self):
        my_dict = super(ItxLsThingLsThingState, self).as_dict()
        value_dicts = []
        for value in self.ls_values:
            value_dicts.append(value.as_dict())
        my_dict['ls_values'] = value_dicts
        return my_dict

    @classmethod
    def from_dict(cls, data):
        my_obj = super(ItxLsThingLsThingState, cls).from_dict(data)
        ls_values = []
        for value_dict in my_obj.ls_values:
            value_obj = ItxLsThingLsThingValue.from_dict(value_dict)
            ls_values.append(value_obj)
        my_obj.ls_values = ls_values
        return my_obj


class ItxLsThingLsThingValue(AbstractValue):

    _fields = AbstractValue._fields + ['ls_state']

    def __init__(self,
                 id=None,
                 blob_value=None,
                 clob_value=None,
                 code_kind=None,
                 code_origin=None,
                 code_type=None,
                 code_value=None,
                 comments=None,
                 conc_unit=None,
                 concentration=None,
                 date_value=None,
                 deleted=False,
                 file_value=None,
                 ignored=False,
                 ls_type=None,
                 ls_kind=None,
                 ls_state=None,
                 ls_transaction=None,
                 modified_by=None,
                 modified_date=None,
                 number_of_replicates=None,
                 numeric_value=None,
                 operator_kind=None,
                 operator_type=None,
                 public_data=True,
                 recorded_by=None,
                 recorded_date=None,
                 sig_figs=None,
                 string_value=None,
                 uncertainty=None,
                 uncertainty_type=None,
                 unit_kind=None,
                 unit_type=None,
                 url_value=None,
                 version=None):
        super(ItxLsThingLsThingValue, self).__init__(id=id, blob_value=blob_value, clob_value=clob_value, code_kind=code_kind, code_origin=code_origin,
                                                     code_type=code_type, code_value=code_value, comments=comments, conc_unit=conc_unit,
                                                     concentration=concentration, date_value=date_value, deleted=deleted, file_value=file_value, ignored=ignored,
                                                     ls_type=ls_type, ls_kind=ls_kind, ls_transaction=ls_transaction, modified_by=modified_by,
                                                     modified_date=modified_date, number_of_replicates=number_of_replicates, numeric_value=numeric_value,
                                                     operator_kind=operator_kind, operator_type=operator_type, public_data=public_data, recorded_by=recorded_by,
                                                     recorded_date=recorded_date, sig_figs=sig_figs, string_value=string_value, uncertainty=uncertainty,
                                                     uncertainty_type=uncertainty_type, unit_kind=unit_kind, unit_type=unit_type, url_value=url_value,
                                                     version=version)
        self.ls_state = ls_state


class SimpleLsThing(BaseModel):
    """The SimpleLsThing class is meant to vastly simplify how a programmer interacts with ACAS LsThing objects.
    This class buries the complexities of LsThings, LsStates, LsValues, LsLabels, and interactions into a simplified interface,
    and handles the conversions and updates to underlying ACAS LsThing classes to allow a python programmer to stick to editing
    much simpler dictionary objects.

    ACAS LsThings are "generic entities", meaning that they can be used to represent many different types of data. Across ACAS,
    the ls_type and ls_kind attributes are used to specify the meaning of an individual entity, label, value, or state.

    Top-level attributes (mapped directly onto the LsThing):
     - ls_type: The broadest classifier for what class of entities this LsThing represents.
     - ls_kind: A more specific classifier for what class of entities this LsThing represents.
     - code_name: Unique internal identifier, auto-generated by ACAS. Every LsThing with the same ls_type and ls_kind shares a
                  sequence of code_names with incrementing numbers.
     - recorded_by: The username of the person that recorded or saved this LsThing to ACAS. This is used for auditing and tracking
                    down the provenance of data.

    Identifiers (mapped onto LsThingLabels):
     - ids: IDs, often unique identifiers that can be used to reference this LsThing or to align this LsThing with entries in
            external data sources.
     - names: Human-readable names for this LsThing.
     - aliases: Additional non-primary identifiers. Notably different from `ids` and `names`, `aliases` allow for multiple
                labels of the same category (i.e. same ls_kind).

    Metadata and Results (mapped onto LsThingStates and LsThingValues):
     - metadata: Section for saving metadata about this entity. Highly flexible.
     - results: Section for saving data or results about this entity. Also highly flexible.

    State Tables (mapped onto LsThingStates and LsThingValues):
     - Stores tabular data with multiple "rows" of data with defined "columns".

    Links (Mapped onto ItxLsThingLsThing): Express relationships to other entities.

    Example storing "Toto" from the Wizard of Oz:
    ```
    {
        'ls_type': 'animal',
        'ls_kind': 'dog',
        'code_name': 'DOG00001',
        'recorded_by': 'bob',
        'ids': {
            'Dog License Number': 'DL0023114'
        },
        'names': {
            'Full Name': 'Terry'
        },
        'aliases': {
            'Character Name': ['Toto', 'Rex']
        },
        'metadata': {
            'Birth Date': -1139961600000
            'Death Date': -767923200000,
            'Birth City': 'Chicago'
            'Death City': 'Hollywood'
        },
        'state_tables': {
            ('credits', 'Film'): {
                '0':{
                    'Movie Title': 'The Wizard of Oz',
                    'Release Year': 1939
                },
                '1':{
                    'Movie Title': 'The Women',
                    'Release Year': 1939
                }
            }
        }
        'results': {
            'Total Film Appearances': 16,
            'Wikipedia Page': 'https://en.wikipedia.org/wiki/Terry_(dog)'
        },
        'links': [
            {
                'verb': 'is owned by',
                'linked_thing': {
                    'ls_type': 'animal',
                    'ls_kind': 'human',
                    'code_name': 'HUM00001',
                    'names': {
                        'Full Name': 'Carl Spitz'
                    }
                }
            }
        ]

    }
    ```
    """
    _fields = ['ls_type', 'ls_kind', 'code_name', 'names', 'ids', 'aliases', 'metadata', 'results', 'links', 'recorded_by',
               'state_tables']

    ROW_NUM_KEY = 'row number'

<<<<<<< HEAD
    def __init__(self, client, ls_type=None, ls_kind=None, code_name=None, names={}, ids={}, aliases={}, metadata={}, results={}, links=[], recorded_by=None,
                 preferred_label_kind=None, state_tables=defaultdict(dict), ls_thing=None):
        self._client = client
        self._current_user = client.username
=======
    def __init__(self, ls_type=None, ls_kind=None, code_name=None, names={}, ids={}, aliases={}, metadata={}, results={}, links=[], recorded_by=None,
                 preferred_label_kind=None, state_tables=defaultdict(dict), ls_thing=None, client=None):
        self._client = client
>>>>>>> ba28413b
        self.preferred_label_kind = preferred_label_kind
        # if ls_thing passed in, just parse from it and ignore the rest
        if ls_thing:
            self.populate_from_ls_thing(ls_thing)
        # Instantiate objects if they don't already exist
        else:
            self.ls_type = ls_type
            self.ls_kind = ls_kind
            self.code_name = code_name
            self.links = links
            self._init_metadata = copy.deepcopy(metadata)
            self.recorded_by = recorded_by if recorded_by else self._current_user
            self._ls_thing = LsThing(ls_type=self.ls_type, ls_kind=self.ls_kind,
                                     code_name=self.code_name, recorded_by=self.recorded_by)
            self.names = names
            self.ids = ids
            self.aliases = aliases
            # Create empty dicts for LsLabels, LsStates, and LsValues
            # These will be populated by the "_prepare_for_save" method
            self._name_labels = {}
            self._id_labels = {}
            self._alias_labels = defaultdict(list)
            self.metadata = metadata
            self.results = results
            self._metadata_states = {}
            self._metadata_values = {}
            self._results_states = {}
            self._results_values = {}
            self.state_tables = state_tables
            self._state_table_states = defaultdict(dict)
            self._state_table_values = defaultdict(lambda: defaultdict(dict))

    def populate_from_ls_thing(self, ls_thing):
        """Translates an LsThing object into the "simple" dictionary

        :param ls_thing: instance of class LsThing
        :type ls_thing: LsThing
        """
        self.ls_type = ls_thing.ls_type
        self.ls_kind = ls_thing.ls_kind
        self.code_name = ls_thing.code_name
        self.recorded_by = ls_thing.recorded_by
        self._ls_thing = ls_thing
        # Split out labels by ls_type into three categories
        self._name_labels = {
            label.ls_kind: label for label in ls_thing.ls_labels if label.ls_type == 'name' and label.ignored is False}
        self._id_labels = {
            label.ls_kind: label for label in ls_thing.ls_labels if label.ls_type == 'id' and label.ignored is False}
        self._alias_labels = defaultdict(list)
        for label in ls_thing.ls_labels:
            if label.ls_type == 'alias' and label.ignored is False:
                self._alias_labels[label.ls_kind].append(label)
        # Names and IDs are simple - only expect one label for each ls_kind
        self.names = {ls_kind: label.label_text for ls_kind,
                      label in self._name_labels.items()}
        self.ids = {ls_kind: label.label_text for ls_kind,
                    label in self._id_labels.items()}
        # Aliases can have multiple labels with the same ls_kind
        self.aliases = defaultdict(list)
        for ls_kind, label_list in self._alias_labels.items():
            self.aliases[ls_kind].extend(
                [label.label_text for label in label_list])
        # State Tables: Multiple non-ignored states with the same lsType and lsKind
        all_states = {}
        for ls_state in ls_thing.ls_states:
            key = (ls_state.ls_type, ls_state.ls_kind)
            if key in all_states:
                all_states[key].append(ls_state)
            else:
                all_states[key] = [ls_state]
        # Parse out state type/kind and "row number" to form key for states within state tables
        self._state_table_states = defaultdict(dict)
        self._state_table_values = defaultdict(lambda: defaultdict(dict))
        self.state_tables = defaultdict(dict)
        for key, state_list in all_states.items():
            for state in state_list:
                if state.ignored is False:
                    vals_dict = parse_values_into_dict(state.ls_values)
                    # Row number must be present to recognize as a state table
                    if ROW_NUM_KEY in vals_dict:
                        row_num = vals_dict[ROW_NUM_KEY]
                        self._state_table_states[key][row_num] = state
                        self.state_tables[key][row_num] = parse_values_into_dict(
                            state.ls_values)
                        self._state_table_values[key][row_num] = get_lsKind_to_lsvalue(
                            state.ls_values)
        # "Normal" states, which are unique by type + kind
        single_states = [state for state_list in all_states.values()
                         for state in state_list if len(state_list) == 1]
        # metadata
        self._metadata_states = {
            state.ls_kind: state for state in single_states if state.ls_type == 'metadata' and state.ignored is False}
        self._metadata_values = {state_kind: {value.ls_kind if (value.unit_kind is None or value.unit_kind == "") else f"{value.ls_kind} ({value.unit_kind})":
                                              value for value in state.ls_values if value.ignored is False} for state_kind, state in self._metadata_states.items()}
        self.metadata = parse_states_into_dict(self._metadata_states)
        self._init_metadata = copy.deepcopy(self.metadata)
        # results
        self._results_states = {
            state.ls_kind: state for state in single_states if state.ls_type == 'results' and state.ignored is False}
        self._results_values = {state_kind: {value.ls_kind if (value.unit_kind is None or value.unit_kind == "") else f"{value.ls_kind} ({value.unit_kind})":
                                             value for value in state.ls_values if value.ignored is False} for state_kind, state in self._results_states.items()}
        self.results = parse_states_into_dict(self._results_states)
        self._init_results = copy.deepcopy(self.results)
        # Parse interactions into Links
        parsed_links = []
        for itx in ls_thing.first_ls_things:
            if itx.ignored is False and itx.first_ls_thing.ignored is False:
                link = SimpleLink(itx_ls_thing_ls_thing=itx)
                parsed_links.append(link)
        for itx in ls_thing.second_ls_things:
            if itx.ignored is False and itx.second_ls_thing.ignored is False:
                link = SimpleLink(itx_ls_thing_ls_thing=itx)
                parsed_links.append(link)
        self.links = parsed_links

    def set_client(self, client):
        """
        Set ACAS database client.
        :param client: ACAS database client.
        :type client: acasclient.client
        """
        self._client = client

    def _convert_values_to_objects(self, values_dict, state):
        values_obj_dict = {}
        ls_values = []
        for val_kind, val_value in values_dict.items():
            if val_value is not None:
                # Handle lists within the value dict
                if isinstance(val_value, list):
                    new_ls_val = [make_ls_value(
                        LsThingValue, val_kind, val, self.recorded_by) for val in val_value]
                    ls_values.extend(new_ls_val)
                else:
                    new_ls_val = make_ls_value(
                        LsThingValue, val_kind, val_value, self.recorded_by)
                    ls_values.append(new_ls_val)
                values_obj_dict[val_kind] = new_ls_val
        state.ls_values = ls_values
        return state, values_obj_dict

    def as_dict(self):
        my_dict = super(SimpleLsThing, self).as_dict()
        link_dicts = []
        for link in self.links:
            link_dicts.append(link.as_dict())
        my_dict['links'] = link_dicts

        # Check metadata for CodeValues/BlobValue and convert them to dicts
        metadata = {}
        for key, val in self.metadata.items():
            metadata[key] = {}
            for k, v in val.items():
                if isinstance(v, CodeValue) or isinstance(v, BlobValue):
                    v = v.as_dict()
                metadata[key][k] = v
        my_dict['metadata'] = metadata

        # Check results for CodeValues/BlobValue and convert them to dicts
        results = {}
        for key, val in self.results.items():
            results[key] = {}
            for k, v in val.items():
                if isinstance(v, CodeValue) or isinstance(v, BlobValue):
                    v = v.as_dict()
                results[key][k] = v
        my_dict['results'] = results

        return my_dict

    def get_preferred_label(self):
        return self._ls_thing.get_preferred_label()

    def pretty_print(self):
        my_dict = {}
        my_dict['Links'] = {}
        for link in self.links:
            my_dict['Links'][link.verb] = None
            preferredLabel = link.object.get_preferred_label()
            if preferredLabel:
                if preferredLabel.label_text:
                    my_dict['Links'][link.verb] = preferredLabel.label_text

        # Check metadata for CodeValues and convert them to dicts
        for key, val in self.metadata.items():
            my_dict[key] = {}
            for k, v in val.items():
                if isinstance(v, CodeValue):
                    v = v.code
                my_dict[key][k] = v

        # Check results for CodeValues and convert them to dicts
        for key, val in self.results.items():
            my_dict[key] = {}
            for k, v in val.items():
                if isinstance(v, CodeValue):
                    v = v.code
                my_dict[key][k] = v

        return my_dict

    def _prepare_for_save(self, user=None):
        """Translates all changes made to the "simple dict" attributes of this object
        into the underlying LsThing / LsState / LsValue / LsLabel data models, to prepare
        for saving updates to the ACAS server.

        :param user: Username to record as having made these changes, defaults to self._current_user
        :type user: str, optional
        """
        # Default to username of authenticated ACASClient session, unless an override username is passed in
        if not user:
            user = self._current_user
        # Detect value updates, apply ignored / modified by /modified date and create new value
        metadata_ls_states = update_ls_states_from_dict(
            LsThingState, 'metadata', LsThingValue, self.metadata, self._metadata_states, self._metadata_values, user)
        results_ls_states = update_ls_states_from_dict(
            LsThingState, 'results', LsThingValue, self.results, self._results_states, self._results_values, user)
        state_tables_ls_states = update_state_table_states_from_dict(
            LsThingState, LsThingValue, self.state_tables, self._state_table_states, self._state_table_values, user)
        self._ls_thing.ls_states = metadata_ls_states + \
            results_ls_states + state_tables_ls_states
        # Same thing for labels
        id_ls_labels = update_ls_labels_from_dict(
            LsThingLabel, 'id', self.ids, self._id_labels, user, preferred_label_kind=self.preferred_label_kind)
        names_ls_labels = update_ls_labels_from_dict(
            LsThingLabel, 'name', self.names, self._name_labels, user, preferred_label_kind=self.preferred_label_kind)
        alias_ls_labels = update_ls_labels_from_dict(
            LsThingLabel, 'alias', self.aliases, self._alias_labels, user, preferred_label_kind=self.preferred_label_kind)
        self._ls_thing.ls_labels = id_ls_labels + names_ls_labels + alias_ls_labels
        # Transform links into interactions
        first_ls_things = []
        second_ls_things = []
        for link in self.links:
            # Put "forwards" or "downstream" interactions into second_ls_things,
            # and "backwards" or "upstream" interactions into first_ls_things
            if link.forwards:
                second_ls_things.append(link._itx_ls_thing_ls_thing)
            else:
                first_ls_things.append(link._itx_ls_thing_ls_thing)
        self._ls_thing.first_ls_things = first_ls_things
        self._ls_thing.second_ls_things = second_ls_things

    def _cleanup_after_save(self):
        self.populate_from_ls_thing(self._ls_thing)

    def save(self):
        """Persist changes to the ACAS server.
        """
        self._prepare_for_save()
        # Persist
        self._ls_thing = self._ls_thing.save(self._client)
        self._cleanup_after_save()

    @classmethod
    def get_by_code(cls, code_name, client=None, ls_type=None, ls_kind=None):
        """Fetch a SimpleLsThing object from the ACAS server by ls_type + ls_kind + code_name

        :param code_name: code_name of LsThing to fetch
        :type code_name: str
        :param client: Authenticated instance of acasclient.client, defaults to None
        :type client: acasclient.client, optional
        :param ls_type: ls_type of LsThing to fetch, defaults to None
        :type ls_type: str, optional
        :param ls_kind: ls_kind of LsThing to fetch, defaults to None
        :type ls_kind: str, optional
        :return: SimpleLsThing object with latest data fetched frm the ACAS server
        :rtype: SimpleLsThing
        """
        if not ls_type:
            ls_type = cls.ls_type
        if not ls_kind:
            ls_kind = cls.ls_kind
        camel_case_dict = client.get_ls_thing(ls_type, ls_kind, code_name)
<<<<<<< HEAD
        simple_ls_thing = cls(client=client, ls_thing=LsThing.from_camel_dict(data=camel_case_dict))
=======
        simple_ls_thing = cls(ls_thing=LsThing.from_camel_dict(data=camel_case_dict))
        simple_ls_thing.set_client(client=client)
>>>>>>> ba28413b
        return simple_ls_thing

    @classmethod
    def save_list(cls, client, models):
        """Persist a list of new SimpleLsThing objects to the ACAS server

        :param client: Authenticated instance of acasclient.client
        :type client: acasclient.client
        :param models: List of SimpleLsThing objects to save
        :type models: list
        :return: Updated list of SimpleLsThing objects after save
        :rtype: list
        """
        if len(models) == 0:
            return []

        for model in models:
            model._prepare_for_save()
        things_to_save = [model._ls_thing for model in models]
        camel_dict = [ls_thing.as_camel_dict() for ls_thing in things_to_save]
        saved_ls_things = client.save_ls_thing_list(camel_dict)
        return [cls(client=client, ls_thing=LsThing.from_camel_dict(ls_thing)) for ls_thing in saved_ls_things]

    @classmethod
    def update_list(cls, client, models, clear_links=False):
        """Persist updates for a list of existing SimpleLsThing objects to the ACAS server

        :param client: Authenticated instance of acasclient.client
        :type client: acasclient.client
        :param models: List of SimpleLsThing objects to update
        :type models: list
        :return: Updated list of SimpleLsThing objects after update
        :rtype: list
        """
        if len(models) == 0:
            return []

        for model in models:
            if clear_links:
                # clear out the links (interactions) to avoid updating the same linked `LsThing`
                # multiple times if two or more `model`s contain links to the same `LsThing`
                model.links = []
            model._prepare_for_save()
        things_to_save = [model._ls_thing for model in models]
        camel_dict = [ls_thing.as_camel_dict() for ls_thing in things_to_save]
        saved_ls_things = client.update_ls_thing_list(camel_dict)
        return [cls(client=client, ls_thing=LsThing.from_camel_dict(ls_thing)) for ls_thing in saved_ls_things]

    def get_file_hash(self, file_path):
        BLOCKSIZE = 65536
        hasher = hashlib.sha1()
        with open(file_path, "rb") as file_ref:
            buf = file_ref.read(BLOCKSIZE)
            while len(buf) > 0:
                hasher.update(buf)
                buf = file_ref.read(BLOCKSIZE)
        return(hasher.hexdigest())

    def add_link(self, verb=None, linked_thing=None, recorded_by=None, metadata={}, results={}):
        """Create a new link between this SimpleLsThing and another SimpleLsThing `linked_thing`

        :param verb: The nature of the link. This should be defined in `interactions.py`, defaults to None
        :type verb: str, optional
        :param linked_thing: The "other" SimpleLsThing to create a link to, defaults to None
        :type linked_thing: SimpleLsThing, optional
        :param recorded_by: Username to record as having created the link, defaults to None
        :type recorded_by: str, optional
        :param metadata: Dictionary of metadata to associate with the link itself, defaults to {}
        :type metadata: dict, optional
        :param results: Dictioanry of results to associate with the link itself, defaults to {}
        :type results: dict, optional
        """
        if not recorded_by:
            recorded_by = self._current_user
        self.links.append(SimpleLink(verb=verb, object=linked_thing, subject_type=self.ls_type,
                                     recorded_by=recorded_by, metadata=metadata, results=results))

    def upload_file_values(self):
        """Loop through the values for file values and check if the value is a base64 string or
        a dict object.  If its either, then upload the file and replace the value
        with the relative path on the server (just the file name), required for the
        service route to properly handle the file on save of the LsThing.
        """
        def isBase64(s):
            return (len(s) % 4 == 0) and re.match('^[A-Za-z0-9+/]+[=]{0,2}$', s)

        def _upload_file_values_from_state_dict(state_dict):
            for state_kind, values_dict in state_dict.items():
                for value_kind, file_val in values_dict.items():
                    if isinstance(file_val, FileValue):
                        if file_val:
                            val = pathlib.Path(file_val)
                            uploaded_files = self._client.upload_files([val])
                            state_dict[state_kind][value_kind] = FileValue(
                                uploaded_files['files'][0]['name'])
            return state_dict
        self.metadata = _upload_file_values_from_state_dict(self.metadata)
        self.results = _upload_file_values_from_state_dict(self.results)


class SimpleLink(BaseModel):
    """The SimpleLink class is used to save directional relationships between SimpleLsThings. ACAS's LsThing data model is conceptually made
    up of nodes and edges in a "graph", where SimpleLsThings are the nodes and SimpleLinks are the edges. In this data model, the
    edges can be "rich" with data similar to the nodes.

    The relationships or links between SimpleLsThings are organized using verbs, such that the "first" SimpleLsThing, the SimpleLink "verb"
    and the "second" SimpleLsThing form an English "subject verb object" phrase.

    Following the example provided in SimpleLsThing of the dog actor Terry and her owner Carl Spitz, the relationship can be expressed as
    "Carl Spritz owns Terry", where subject="Carl Spritz", verb="owns", object="Terry".

    Looking directly at this relationship as a SimpleLink, it would appear as:

    ```
    {
        'verb': 'owns',
        'subject': {
            'ls_type': 'animal',
            'ls_kind': 'human',
            'code_name': 'HUM00001',
            'names': {
                'Full Name': 'Carl Spitz'
            }
        },
        'object': {
            'ls_type': 'animal',
            'ls_kind': 'dog',
            'code_name': 'DOG00001',
            'names': {
                'Full Name': 'Terry'
            },
        }
    }
    ```

    """
    _fields = ['verb', 'subject', 'object', 'metadata', 'results']

    def __init__(self, verb=None, subject=None, object=None, metadata={}, results={}, recorded_by=None, itx_ls_thing_ls_thing=None,
                 subject_type=None, object_type=None):
        """
        Create a link of form: "{subject} {verb} {object}" where {subject} and {object} are instances of SimpleLsThing
        examples: "{batch} {instantiates} {parent}", "{literature reference} {contains} {pdb structure}"
        """
        # if ItxLsThingLsThing passed in, parse it and ignore the rest
        if itx_ls_thing_ls_thing:
            self._itx_ls_thing_ls_thing = itx_ls_thing_ls_thing
            self.code_name = itx_ls_thing_ls_thing.code_name
            self.subject = None
            # metadata
            self._metadata_states = {
                state.ls_kind: state for state in itx_ls_thing_ls_thing.ls_states if state.ls_type == 'metadata' and state.ignored is False}
            self._metadata_values = {state_kind: {value.ls_kind: value for value in state.ls_values}
                                     for state_kind, state in self._metadata_states.items()}
            self.metadata = parse_states_into_dict(self._metadata_states)
            self._init_metadata = copy.deepcopy(self.metadata)
            # results
            self._results_states = {
                state.ls_kind: state for state in itx_ls_thing_ls_thing.ls_states if state.ls_type == 'results' and state.ignored is False}
            self._results_values = {state_kind: {value.ls_kind: value for value in state.ls_values}
                                    for state_kind, state in self._results_states.items()}
            self.results = parse_states_into_dict(self._results_states)
            self._init_results = copy.deepcopy(self.results)
            # Interaction passed in will often be missing either the first_ls_thing or the second_ls_thing
            # if it comes from an interaction nested within an LsThing. In that case, the "parent" LsThing is always the subject.
            # Detect which one is missing to figure out which is the "parent" in the current "view"
            if itx_ls_thing_ls_thing.second_ls_thing and not itx_ls_thing_ls_thing.first_ls_thing:
                # First LsThing is the "parent" so we are looking "forward" and the verb is the ls_type
                self.forwards = True
                self.verb = itx_ls_thing_ls_thing.ls_type
                self.object = SimpleLsThing(
                    ls_thing=itx_ls_thing_ls_thing.second_ls_thing)
            if itx_ls_thing_ls_thing.first_ls_thing and not itx_ls_thing_ls_thing.second_ls_thing:
                # Second LsThing is the "parent", so we are looking "backward" and the verb needs to be reversed
                self.forwards = False
                self.verb = opposite(itx_ls_thing_ls_thing.ls_type)
                self.object = SimpleLsThing(
                    ls_thing=itx_ls_thing_ls_thing.first_ls_thing)
            if itx_ls_thing_ls_thing.first_ls_thing and itx_ls_thing_ls_thing.second_ls_thing:
                raise ValueError(
                    'Parsing non-nested interactions has not been implemented yet!')
        else:
            self.verb = verb
            self.subject = subject
            self.object = object
            self.recorded_by = recorded_by
            self.metadata = metadata
            self.results = results
            self._init_metadata = copy.deepcopy(metadata)
            self._init_results = copy.deepcopy(results)
            # If verb is recognized as one of our "forward" verbs, save the relationship normally
            first_ls_thing = None
            second_ls_thing = None
            if verb in INTERACTION_VERBS_DICT:
                self.forwards = True
                ls_type = verb
                if subject:
                    first_ls_thing = subject._ls_thing
                    first_type = subject.ls_type
                else:
                    first_type = subject_type
                if object:
                    second_ls_thing = object._ls_thing
                    second_type = object.ls_type
                else:
                    second_type = object_type
            else:
                # verb must be one of our "backward" verbs, so save the inverse of the relationship so we don't duplicate interaction
                self.forwards = False
                ls_type = opposite(verb)
                if object:
                    first_ls_thing = object._ls_thing
                    first_type = object.ls_type
                else:
                    first_type = object_type
                if subject:
                    second_ls_thing = subject._ls_thing
                    second_type = subject.ls_type
                else:
                    second_type = subject_type
            # print("First: ", first_type)
            # print("Second: ", second_type)
            ls_kind = '{}_{}'.format(first_type, second_type)
            self._itx_ls_thing_ls_thing = ItxLsThingLsThing(ls_type=ls_type, ls_kind=ls_kind, recorded_by=self.recorded_by,
                                                            first_ls_thing=first_ls_thing, second_ls_thing=second_ls_thing)
            # Parse metadata into states and values
            self._metadata_states = {}
            self._metadata_values = {}
            for state_kind, values_dict in metadata.items():
                metadata_state = ItxLsThingLsThingState(
                    ls_type='metadata', ls_kind=state_kind, recorded_by=self.recorded_by)
                self._metadata_values[state_kind] = {}
                metadata_state, values_obj_dict = self._convert_values_to_objects(
                    values_dict, metadata_state)
                self._metadata_values[state_kind] = values_obj_dict
                self._metadata_states[state_kind] = metadata_state
            # Parse results into states and values
            self._results_states = {}
            self._results_values = {}
            for state_kind, values_dict in results.items():
                results_state = ItxLsThingLsThingState(
                    ls_type='results', ls_kind=state_kind, recorded_by=self.recorded_by)
                self._results_values[state_kind] = {}
                results_state, values_obj_dict = self._convert_values_to_objects(
                    values_dict, results_state)
                self._results_values[state_kind] = values_obj_dict
                self._results_states[state_kind] = results_state
            self._itx_ls_thing_ls_thing.ls_states = list(
                self._metadata_states.values()) + list(self._results_states.values())

    def _convert_values_to_objects(self, values_dict, state):
        """Converts simple dictionary values into ItxLsThingLsThingLsValues

        :param values_dict: simple dict of { value_kind: value }
        :type values_dict: dict
        :param state: ItxLsThingLsThingState to attached values to
        :type state: ItxLsThingLsThingState
        :return: Tuple of (updated state, ls_values_dict) where ls_values dict is of format { value_kind: LsValue }
        :rtype: tuple
        """
        values_obj_dict = {}
        ls_values = []
        for val_kind, val_value in values_dict.items():
            if val_value is not None:
                # Handle lists within the value dict
                if isinstance(val_value, list):
                    new_ls_val = [make_ls_value(
                        ItxLsThingLsThingValue, val_kind, val, self.recorded_by) for val in val_value]
                    ls_values.extend(new_ls_val)
                else:
                    new_ls_val = make_ls_value(
                        ItxLsThingLsThingValue, val_kind, val_value, self.recorded_by)
                    ls_values.append(new_ls_val)
            values_obj_dict[val_kind] = new_ls_val
        state.ls_values = ls_values
        return state, values_obj_dict

    def as_dict(self):
        my_dict = super(SimpleLink, self).as_dict()
        if self.subject:
            my_dict['subject'] = self.subject.as_dict()
        if self.object:
            my_dict['object'] = self.object.as_dict()
        return my_dict<|MERGE_RESOLUTION|>--- conflicted
+++ resolved
@@ -1571,16 +1571,10 @@
 
     ROW_NUM_KEY = 'row number'
 
-<<<<<<< HEAD
     def __init__(self, client, ls_type=None, ls_kind=None, code_name=None, names={}, ids={}, aliases={}, metadata={}, results={}, links=[], recorded_by=None,
                  preferred_label_kind=None, state_tables=defaultdict(dict), ls_thing=None):
         self._client = client
         self._current_user = client.username
-=======
-    def __init__(self, ls_type=None, ls_kind=None, code_name=None, names={}, ids={}, aliases={}, metadata={}, results={}, links=[], recorded_by=None,
-                 preferred_label_kind=None, state_tables=defaultdict(dict), ls_thing=None, client=None):
-        self._client = client
->>>>>>> ba28413b
         self.preferred_label_kind = preferred_label_kind
         # if ls_thing passed in, just parse from it and ignore the rest
         if ls_thing:
@@ -1696,14 +1690,6 @@
                 parsed_links.append(link)
         self.links = parsed_links
 
-    def set_client(self, client):
-        """
-        Set ACAS database client.
-        :param client: ACAS database client.
-        :type client: acasclient.client
-        """
-        self._client = client
-
     def _convert_values_to_objects(self, values_dict, state):
         values_obj_dict = {}
         ls_values = []
@@ -1854,12 +1840,7 @@
         if not ls_kind:
             ls_kind = cls.ls_kind
         camel_case_dict = client.get_ls_thing(ls_type, ls_kind, code_name)
-<<<<<<< HEAD
         simple_ls_thing = cls(client=client, ls_thing=LsThing.from_camel_dict(data=camel_case_dict))
-=======
-        simple_ls_thing = cls(ls_thing=LsThing.from_camel_dict(data=camel_case_dict))
-        simple_ls_thing.set_client(client=client)
->>>>>>> ba28413b
         return simple_ls_thing
 
     @classmethod
