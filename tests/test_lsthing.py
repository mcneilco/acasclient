#!/usr/bin/env python

"""Tests for `acasclient` package."""

import os
import tempfile
from datetime import datetime
import unittest
import uuid
import logging
from pathlib import Path

from acasclient import acasclient
from acasclient.ddict import ACASDDict, ACASLsThingDDict
from acasclient.lsthing import (BlobValue, CodeValue, FileValue, LsThingValue,
                                SimpleLsThing, get_lsKind_to_lsvalue)
from acasclient.validation import ValidationResult, get_validation_response
from tests.test_acasclient import BaseAcasClientTest


logger = logging.getLogger(__name__)
logging.basicConfig(level=logging.INFO)

# Constants
ACAS_DDICT = 'ACAS DDICT'
ACAS_LSTHING = 'ACAS LsThing'
PROJECT_METADATA = 'project metadata'
PROJECT = 'project'
PROJECT_NAME = 'project name'
PROJECT_ALIAS = 'project alias'
STATUS = 'status'
PROJECT_STATUS = 'project status'
PROCEDURE_DOCUMENT = 'procedure document'
PARENT_PROJECT = 'parent project'
BOOLEAN = 'boolean'
IS_RESTRICTED = 'is restricted'
RESTRICTED = 'restricted'
PDF_DOCUMENT = 'pdf document'
START_DATE = 'start date'
NAME_KEY = 'name'
IS_RESTRICTED_KEY = 'is_restricted'
STATUS_KEY = 'status'
START_DATE_KEY = 'start_date'
DESCRIPTION_KEY = 'description'
PDF_DOCUMENT_KEY = 'pdf_document'
PROCEDURE_DOCUMENT_KEY = 'procedure_document'
PARENT_PROJECT_KEY = 'parent_project'
ACTIVE = 'active'
INACTIVE = 'inactive'

FWD_ITX = 'relates to'
BACK_ITX = 'is related to'


class Project(SimpleLsThing):
    ls_type = PROJECT
    ls_kind = PROJECT
    preferred_label_kind = PROJECT_NAME

    def __init__(self, name=None, alias=None, start_date=None, description=None, status=None, is_restricted=True, procedure_document=None, pdf_document=None, recorded_by=None,
                 parent_project=None, ls_thing=None):
        names = {PROJECT_NAME: name, PROJECT_ALIAS: alias}
        metadata = {
            PROJECT_METADATA: {
                START_DATE: start_date,
                DESCRIPTION_KEY: description,
                PROJECT_STATUS: CodeValue(status, PROJECT, STATUS, ACAS_DDICT),
                IS_RESTRICTED: CodeValue(str(is_restricted).lower(), BOOLEAN, BOOLEAN, ACAS_DDICT),
                PROCEDURE_DOCUMENT: BlobValue(file_path=procedure_document),
                PARENT_PROJECT: CodeValue(parent_project, PROJECT, PROJECT, ACAS_LSTHING),
                PDF_DOCUMENT: FileValue(file_path=pdf_document)
            }
        }
        super(Project, self).__init__(ls_type=self.ls_type, ls_kind=self.ls_kind, names=names, recorded_by=recorded_by,
                                      preferred_label_kind=self.preferred_label_kind, metadata=metadata, ls_thing=ls_thing)


class TestLsThing(BaseAcasClientTest):
    """Tests for `acasclient lsthing` package model."""

    # See test_acasclient.BaseAcasClientTest for setUp

    def tearDown(self):
        """Tear down test fixtures, if any."""
        files_to_delete = ['dummy.pdf', 'dummy2.pdf']
        for f in files_to_delete:
            file = Path(f)
            if file.exists():
                os.remove(file)
        super().tearDown()

    # Helpers
    def _get_path(self, file_name):
        path = Path(__file__).resolve().parent\
            .joinpath('test_acasclient', file_name)
        return path

    def _get_bytes(self, file_path):
        with open(file_path, "rb") as in_file:
            file_bytes = in_file.read()
        return file_bytes

    def _check_blob_equal(self, blob_value, orig_file_name, orig_bytes):
        self.assertEqual(blob_value.comments, orig_file_name)
        data = blob_value.download_data(self.client)
        self.assertEqual(data, orig_bytes)

    def _check_file(self, file_path, orig_file_name, orig_file_path):
        # Check file names match
        self.assertEqual(Path(file_path).name, orig_file_name)
        # Check file contents match
        new_bytes = self._get_bytes(file_path)
        orig_bytes = self._get_bytes(orig_file_path)
        self.assertEqual(new_bytes, orig_bytes)

    def _test_codevalue_missing_error(self, message, value, code_type, code_kind, code_origin):
        base_msg = "'{code}' is not yet in the database as a valid '{code_kind}'. Please double-check the spelling and correct your data if you expect this to match an existing term. If this is a novel valid term, please contact your administrator to add it to the following dictionary: Code Type: {code_type}, Code Kind: {code_kind}, Code Origin: {code_origin}"
        expected_msg = base_msg.format(code=value, code_type=code_type, code_kind=code_kind, code_origin=code_origin)
        self.assertEqual(message, expected_msg)


    # Tests
    def test_000_simple_ls_thing_save(self):
        """Test saving simple ls thing."""
        name = str(uuid.uuid4())
        meta_dict = {
            NAME_KEY: name,
            IS_RESTRICTED_KEY: True,
            STATUS_KEY: ACTIVE,
            START_DATE_KEY: datetime.now()
        }
        newProject = Project(recorded_by=self.client.username, **meta_dict)
        self.assertIsNone(newProject.code_name)
        self.assertIsNone(newProject._ls_thing.id)
        newProject.save(self.client)
        self.assertIsNotNone(newProject.code_name)
        self.assertIsNotNone(newProject._ls_thing.id)

    def test_001_simple_ls_thing_save_with_blob_value(self):
        """Test saving simple ls thing with blob value."""
        name = str(uuid.uuid4())
        file_name = 'blob_test.png'
        blob_test_path = Path(__file__).resolve().parent\
            .joinpath('test_acasclient', file_name)

        # Get the file bytes for testing
        in_file = open(blob_test_path, "rb")
        file_bytes = in_file.read()
        in_file.close()

        # Save with Path path
        meta_dict = {
            NAME_KEY: name,
            IS_RESTRICTED_KEY: True,
            STATUS_KEY: ACTIVE,
            START_DATE_KEY: datetime.now(),
            PROCEDURE_DOCUMENT_KEY: blob_test_path
        }
        newProject = Project(recorded_by=self.client.username, **meta_dict)
        newProject.save(self.client)
        self._check_blob_equal(newProject.metadata[PROJECT_METADATA][PROCEDURE_DOCUMENT], file_name, file_bytes)

        # Save with string path
        meta_dict = {
            NAME_KEY: name,
            IS_RESTRICTED_KEY: True,
            STATUS_KEY: ACTIVE,
            START_DATE_KEY: datetime.now(),
            PROCEDURE_DOCUMENT_KEY: str(blob_test_path)
        }
        newProject = Project(recorded_by=self.client.username, **meta_dict)
        newProject.save(self.client)
        self._check_blob_equal(newProject.metadata[PROJECT_METADATA][PROCEDURE_DOCUMENT], file_name, file_bytes)

        # Write to a file by providing a full file path
        custom_file_name = "my.png"
        output_file = newProject.metadata[PROJECT_METADATA][PROCEDURE_DOCUMENT].write_to_file(full_file_path=Path(self.tempdir, custom_file_name))
        self.assertTrue(output_file.exists())
        self.assertEqual(output_file.name, custom_file_name)

        # Write to a file by providing a full file path as a string
        custom_file_name = "my.png"
        output_file = newProject.metadata[PROJECT_METADATA][PROCEDURE_DOCUMENT].write_to_file(full_file_path=str(Path(self.tempdir, custom_file_name)))
        self.assertTrue(output_file.exists())
        self.assertEqual(output_file.name, custom_file_name)

        # Write to a file by providing a folder
        output_file = newProject.metadata[PROJECT_METADATA][PROCEDURE_DOCUMENT].write_to_file(folder_path=self.tempdir)
        self.assertTrue(output_file.exists())
        self.assertEqual(output_file.name, file_name)

        # Write to a file by providing a folder as a string
        output_file = newProject.metadata[PROJECT_METADATA][PROCEDURE_DOCUMENT].write_to_file(folder_path=str(self.tempdir))
        self.assertTrue(output_file.exists())
        self.assertEqual(output_file.name, file_name)

        # Write to a file by providing a folder and custom file name
        output_file = newProject.metadata[PROJECT_METADATA][PROCEDURE_DOCUMENT].write_to_file(folder_path=self.tempdir, file_name=custom_file_name)
        self.assertTrue(output_file.exists())
        self.assertEqual(output_file.name, custom_file_name)

        # Write to a bad folder path fails gracefully
        with self.assertRaises(ValueError):
            output_file = newProject.metadata[PROJECT_METADATA][PROCEDURE_DOCUMENT].write_to_file(folder_path="GARBAGE")
        try:
            output_file = newProject.metadata[PROJECT_METADATA][PROCEDURE_DOCUMENT].write_to_file(folder_path="GARBAGE")
        except ValueError as err:
            self.assertIn("does not exist", err.args[0])

        # Make sure a bad path fails gracefully
        meta_dict = {
            NAME_KEY: name,
            IS_RESTRICTED_KEY: True,
            STATUS_KEY: ACTIVE,
            START_DATE_KEY: datetime.now(),
            PROCEDURE_DOCUMENT_KEY: "SOMEGARBAGEPATH"
        }
        with self.assertRaises(ValueError):
            newProject = Project(recorded_by=self.client.username, **meta_dict)
        try:
            newProject = Project(recorded_by=self.client.username, **meta_dict)
        except ValueError as err:
            self.assertIn("does not exist", err.args[0])

        # Make sure passing a directory fails gracefully
        meta_dict = {
            NAME_KEY: name,
            IS_RESTRICTED_KEY: True,
            STATUS_KEY: ACTIVE,
            START_DATE_KEY: datetime.now(),
            PROCEDURE_DOCUMENT_KEY: self.tempdir
        }
        with self.assertRaises(ValueError):
            newProject = Project(recorded_by=self.client.username, **meta_dict)
        try:
            newProject = Project(recorded_by=self.client.username, **meta_dict)
        except ValueError as err:
            self.assertIn("not a file", err.args[0])

    def test_002_update_blob_value(self):
        """Test saving simple ls thing with blob value, then updating the blobValue."""

        # Create a project with first blobValue
        name = str(uuid.uuid4())
        file_name = 'blob_test.png'
        file_path = self._get_path(file_name)
        file_bytes = self._get_bytes(file_path)

        # Save with Path path
        meta_dict = {
            NAME_KEY: name,
            IS_RESTRICTED_KEY: True,
            STATUS_KEY: ACTIVE,
            START_DATE_KEY: datetime.now(),
            PROCEDURE_DOCUMENT_KEY: file_path
        }
        newProject = Project(recorded_by=self.client.username, **meta_dict)
        newProject.save(self.client)
        self._check_blob_equal(newProject.metadata[PROJECT_METADATA][PROCEDURE_DOCUMENT], file_name, file_bytes)

        # Then update with a different file
        file_name = '1_1_Generic.xlsx'
        file_path = self._get_path(file_name)
        file_bytes = self._get_bytes(file_path)
        new_blob_val = BlobValue(file_path=file_path)
        newProject.metadata[PROJECT_METADATA][PROCEDURE_DOCUMENT] = new_blob_val
        newProject.save(self.client)
        self._check_blob_equal(newProject.metadata[PROJECT_METADATA][PROCEDURE_DOCUMENT], file_name, file_bytes)

    def test_003_simple_ls_thing_save_with_file_value(self):
        """Test saving simple ls thing with file value."""
        name = str(uuid.uuid4())
        file_name = 'dummy.pdf'
        file_test_path = Path(__file__).resolve().parent\
            .joinpath('test_acasclient', file_name)
        file_name_2 = 'dummy2.pdf'
        file_test_path_2 = Path(__file__).resolve().parent\
            .joinpath('test_acasclient', file_name_2)

        # Save with Path value
        meta_dict = {
            NAME_KEY: name,
            IS_RESTRICTED_KEY: True,
            STATUS_KEY: ACTIVE,
            START_DATE_KEY: datetime.now(),
            PDF_DOCUMENT_KEY: file_test_path
        }
        newProject = Project(recorded_by=self.client.username, **meta_dict)
        newProject.save(self.client)
        # Write file locally and compare
        fv = newProject.metadata[PROJECT_METADATA][PDF_DOCUMENT]
        downloaded_path = fv.download_to_disk(self.client)
        self._check_file(downloaded_path, file_name, file_test_path)

        # Save with string value
        meta_dict = {
            NAME_KEY: name,
            IS_RESTRICTED_KEY: True,
            STATUS_KEY: ACTIVE,
            START_DATE_KEY: datetime.now(),
            PDF_DOCUMENT_KEY: str(file_test_path)
        }
        newProject = Project(recorded_by=self.client.username, **meta_dict)
        newProject.save(self.client)
        # Write file locally and compare
        fv = newProject.metadata[PROJECT_METADATA][PDF_DOCUMENT]
        downloaded_path = fv.download_to_disk(self.client)
        self._check_file(downloaded_path, file_name, file_test_path)

        # Save with Path file_path
        meta_dict = {
            NAME_KEY: name,
            IS_RESTRICTED_KEY: True,
            STATUS_KEY: ACTIVE,
            START_DATE_KEY: datetime.now(),
        }
        newProject = Project(recorded_by=self.client.username, **meta_dict)
        newProject.metadata[PROJECT_METADATA][PDF_DOCUMENT] = FileValue(file_path=file_test_path)
        self.assertIsNotNone(newProject.metadata[PROJECT_METADATA][PDF_DOCUMENT].value)
        self.assertIsNotNone(newProject.metadata[PROJECT_METADATA][PDF_DOCUMENT].comments)
        newProject.save(self.client)
        # Write file locally and compare
        fv = newProject.metadata[PROJECT_METADATA][PDF_DOCUMENT]
        downloaded_path = fv.download_to_disk(self.client)
        self._check_file(downloaded_path, file_name, file_test_path)

        # Save with string file_path
        meta_dict = {
            NAME_KEY: name,
            IS_RESTRICTED_KEY: True,
            STATUS_KEY: ACTIVE,
            START_DATE_KEY: datetime.now(),
        }
        newProject = Project(recorded_by=self.client.username, **meta_dict)
        newProject.metadata[PROJECT_METADATA][PDF_DOCUMENT] = FileValue(file_path=str(file_test_path))
        self.assertIsNotNone(newProject.metadata[PROJECT_METADATA][PDF_DOCUMENT].value)
        self.assertIsNotNone(newProject.metadata[PROJECT_METADATA][PDF_DOCUMENT].comments)
        newProject.save(self.client)
        # Write file locally and compare
        fv = newProject.metadata[PROJECT_METADATA][PDF_DOCUMENT]
        downloaded_path = fv.download_to_disk(self.client)
        self._check_file(downloaded_path, file_name, file_test_path)

        # Write to a bad folder path fails gracefully
        with self.assertRaises(ValueError):
            fv.download_to_disk(self.client, folder_path="GARBAGE")
        try:
            fv.download_to_disk(self.client, folder_path="GARBAGE")
        except ValueError as err:
            self.assertIn("does not exist", err.args[0])

        # Test updating other values on a saved Thing
        saved_project = Project.get_by_code(newProject.code_name, self.client, Project.ls_type, Project.ls_kind)
        STATUS_DDICT = ACASDDict(PROJECT, STATUS)
        saved_project.metadata[PROJECT_METADATA][PROJECT_STATUS] = CodeValue(INACTIVE, ddict=STATUS_DDICT)
        saved_project.save(self.client)

        # Test updating FileValue on a saved Thing
        saved_project = Project.get_by_code(newProject.code_name, self.client, Project.ls_type, Project.ls_kind)
        saved_project.metadata[PROJECT_METADATA][PDF_DOCUMENT] = FileValue(file_path=file_test_path_2)
        saved_project.save(self.client)
        fv = saved_project.metadata[PROJECT_METADATA][PDF_DOCUMENT]
        downloaded_path = fv.download_to_disk(self.client)
        self._check_file(downloaded_path, file_name_2, file_test_path_2)

    def test_004_get_lskind_to_ls_values(self):
        """
        Verify `get_lskind_to_lsvalue` adds the `unit_kind` if present to the
        `lskind` value.
        """

        # No unit_kind in LsThingValue
        lsthing_value = LsThingValue(
            ls_type='foo',
            ls_kind='bar',
            numeric_value=4.5,
        )
        lskind_to_lsvalue = get_lsKind_to_lsvalue([lsthing_value])
        assert len(lskind_to_lsvalue) == 1
        assert 'bar' in lskind_to_lsvalue

        # No unit_kind in LsThingValue
        lsthing_value = LsThingValue(
            ls_type='foo',
            ls_kind='bar',
            numeric_value=4.5,
            unit_kind='baz')
        lskind_to_lsvalue = get_lsKind_to_lsvalue([lsthing_value])
        assert len(lskind_to_lsvalue) == 1
        assert 'bar (baz)' in lskind_to_lsvalue

    def test_005_create_interactions(self):
        name = str(uuid.uuid4())
        meta_dict = {
            NAME_KEY: name,
            IS_RESTRICTED_KEY: True,
            STATUS_KEY: ACTIVE,
            START_DATE_KEY: datetime.now()
        }
        name_2 = str(uuid.uuid4())
        meta_dict_2 = {
            NAME_KEY: name_2,
            IS_RESTRICTED_KEY: True,
            STATUS_KEY: ACTIVE,
            START_DATE_KEY: datetime.now()
        }
        proj_1 = Project(recorded_by=self.client.username, **meta_dict)
        proj_1.save(self.client)
        proj_2 = Project(recorded_by=self.client.username, **meta_dict_2)
        proj_2.save(self.client)
        # add an interaction
        proj_1.add_link(FWD_ITX, proj_2, recorded_by=self.client.username)
        assert len(proj_1.links) == 1
        # save the interaction
        proj_1.save(self.client)
        # Fetch project 1 and look at the interaction
        fresh_proj_1 = Project.get_by_code(proj_1.code_name, self.client, Project.ls_type, Project.ls_kind)
        assert len(fresh_proj_1.links) == 1
        assert len(fresh_proj_1._ls_thing.second_ls_things) == 1
        assert fresh_proj_1._ls_thing.second_ls_things[0].ls_kind == f'{Project.ls_type}_{Project.ls_type}'
        # check if save populated second_ls_things properly
        # FIXME: save is not properly populating second_ls_things
        # assert len(proj_1._ls_thing.second_ls_things) == 1
        itx_ls_thing_ls_thing = fresh_proj_1._ls_thing.second_ls_things[0]
        assert itx_ls_thing_ls_thing.id is not None
        # Fetch project 2 again and look at the interaction in reverse
        fresh_proj_2 = Project.get_by_code(proj_2.code_name, self.client, Project.ls_type, Project.ls_kind)
        assert len(fresh_proj_2.links) == 1
        back_itx = fresh_proj_2.links[0]
        assert back_itx.verb == BACK_ITX
        # Run advanced search by interaction
        # Forward interaction query
        second_itx_listings = [
            {
                "interactionType": FWD_ITX,
                "thingType": Project.ls_type,
                "thingKind": Project.ls_kind,
                "operator": "=",
                "thingCodeName": proj_2.code_name
            }]
        results = self.client\
            .advanced_search_ls_things('project', 'project', None,
                                       second_itx_listings=second_itx_listings,
                                       codes_only=True,
                                       max_results=1000,
                                       combine_terms_with_and=True)
        assert len(results) == 1
        assert results[0] == proj_1.code_name
        # Backwards interaction query
        first_itx_listings = [
            {
                "interactionType": FWD_ITX,
                "thingType": Project.ls_type,
                "thingKind": Project.ls_kind,
                "operator": "=",
                "thingCodeName": proj_1.code_name
            }]
        results = self.client\
            .advanced_search_ls_things('project', 'project', None,
                                       first_itx_listings=first_itx_listings,
                                       codes_only=True,
                                       max_results=1000,
                                       combine_terms_with_and=True)
        assert len(results) == 1
        assert results[0] == proj_2.code_name

        # Save new ls things to test interaction subject and object type customization
        name_3 = str(uuid.uuid4())
        name_4 = str(uuid.uuid4())
        meta_dict.update({'name': name_3})
        meta_dict_2.update({'name': name_4})
        proj_1 = Project(recorded_by=self.client.username, **meta_dict)
        proj_1.save(self.client)
        proj_2 = Project(recorded_by=self.client.username, **meta_dict_2)
        proj_2.save(self.client)
        # add an interaction and override the subject and object types
        subject_type = 'test'
        object_type = 'me'
        proj_1.add_link(FWD_ITX, proj_2, recorded_by=self.client.username, subject_type=subject_type, object_type=object_type)
        assert len(proj_1.links) == 1
        # save the interaction
        proj_1.save(self.client)
        # Fetch project 1 and look at the interaction
        fresh_proj_1 = Project.get_by_code(proj_1.code_name, self.client, Project.ls_type, Project.ls_kind)
        assert len(fresh_proj_1.links) == 1
        assert len(fresh_proj_1._ls_thing.second_ls_things) == 1
        assert fresh_proj_1._ls_thing.second_ls_things[0].ls_kind == f'{subject_type}_{object_type}'

    def test_006_simple_thing_overide_label_and_state_types(self):
        class ExampleThing(SimpleLsThing):
            ls_type = "parent"
            ls_kind = "Example Thing"
            ID_LS_TYPE = "corpName"
            NAME_LS_TYPE = "MyNameType"
            ALIAS_LS_TYPE = "MyAliasType"
            METADATA_LS_TYPE = "MyMetaDataType"
            RESULTS_LS_TYPE = "MyResultsType"

            def __init__(self, name=None, alias=None, id=None, recorded_by=None, metadata={}, results={}, ls_thing=None):
                # ID "corpName" "Example Thing" will be created on save because
                # it cooresponds to a saved label sequence with matching type and kind attributes
                # Its important to send in a '' on initial save
                ids = {'Example Thing': ''}
                names = {'MyNameKind': name}
                aliases = {'MyAliasKind': alias}

                super().__init__(ls_type=self.ls_type, ls_kind=self.ls_kind, names=names, aliases=aliases, ids=ids, recorded_by=recorded_by,
                                 metadata=metadata, results=results, ls_thing=ls_thing)

        name = str(uuid.uuid4())
        alias = str(uuid.uuid4())
        meta_dict = {
            'alias': alias,
            'name': name,
            'results': {
                'experimental': {
                    'My Result': 134,
                    'My Result Date': datetime.now()
                }
            },
            'metadata': {
                'general': {
                    'Species': "Rat",
                    'Description': "This is an in vitro pharamacology assay"
                }
            }
        }
        newExampleThing = ExampleThing(recorded_by=self.client.username, **meta_dict)
        newExampleThing.save(self.client)
        # Confirm that the label types are being saved correctly
        assert len(newExampleThing._ls_thing.ls_labels) == 3
        assert newExampleThing._ls_thing.ls_labels[0].ls_type in [ExampleThing.ID_LS_TYPE, ExampleThing.NAME_LS_TYPE, ExampleThing.ALIAS_LS_TYPE]
        assert newExampleThing._ls_thing.ls_labels[1].ls_type in [ExampleThing.ID_LS_TYPE, ExampleThing.NAME_LS_TYPE, ExampleThing.ALIAS_LS_TYPE]
        assert newExampleThing._ls_thing.ls_labels[2].ls_type in [ExampleThing.ID_LS_TYPE, ExampleThing.NAME_LS_TYPE, ExampleThing.ALIAS_LS_TYPE]

        # Confirm that the state types are being saved correctly
        assert newExampleThing._ls_thing.ls_states[0].ls_type in [ExampleThing.METADATA_LS_TYPE, ExampleThing.RESULTS_LS_TYPE]
        assert newExampleThing._ls_thing.ls_states[1].ls_type in [ExampleThing.METADATA_LS_TYPE, ExampleThing.RESULTS_LS_TYPE]

        # Verify that the example thing picked up a corpName label sequence
        fresh_example_thing = ExampleThing.get_by_code(newExampleThing.code_name, self.client, ExampleThing.ls_type, ExampleThing.ls_kind)
        # The label sequence for example thing is in the format ET-000001 so check it fetched a new label and is in the ids field
        assert fresh_example_thing.ids['Example Thing'].startswith('ET-')

    def test_004_get_lskind_to_ls_values(self):
        """
        Verify `get_lskind_to_lsvalue` adds the `unit_kind` if present to the
        `lskind` value.
        """

        # No unit_kind in LsThingValue
        lsthing_value = LsThingValue(
            ls_type='foo',
            ls_kind='bar',
            numeric_value=4.5,
        )
        lskind_to_lsvalue = get_lsKind_to_lsvalue([lsthing_value])
        assert len(lskind_to_lsvalue) == 1
        assert 'bar' in lskind_to_lsvalue

        # No unit_kind in LsThingValue
        lsthing_value = LsThingValue(
            ls_type='foo',
            ls_kind='bar',
            numeric_value=4.5,
            unit_kind='baz')
        lskind_to_lsvalue = get_lsKind_to_lsvalue([lsthing_value])
        assert len(lskind_to_lsvalue) == 1
        assert 'bar (baz)' in lskind_to_lsvalue

    def test_007_advanced_search_interactions(self):

        # Create project 1
        name = str(uuid.uuid4())
        status_1 = str(uuid.uuid4())
        desc_1 = str(uuid.uuid4())
        meta_dict = {
            NAME_KEY: name,
            IS_RESTRICTED_KEY: True,
            STATUS_KEY: status_1,
            START_DATE_KEY: datetime.now(),
            DESCRIPTION_KEY: desc_1
        }

        proj_1 = Project(recorded_by=self.client.username, **meta_dict)
        # skip CodeValue validation since this is not a valid status
        proj_1.save(self.client, skip_validation=True)

        # Create project 2
        name_2 = str(uuid.uuid4())
        status_2 = str(uuid.uuid4())
        desc_2 = str(uuid.uuid4())
        meta_dict_2 = {
            NAME_KEY: name_2,
            IS_RESTRICTED_KEY: True,
            STATUS_KEY: status_2,
            START_DATE_KEY: datetime.now(),
            DESCRIPTION_KEY: desc_2
        }
        proj_2 = Project(recorded_by=self.client.username, **meta_dict_2)
        # skip CodeValue validation since this is not a valid status
        proj_2.save(self.client, skip_validation=True)

        # Add interactions between projects
        proj_1.add_link(FWD_ITX, proj_2, recorded_by=self.client.username)
        assert len(proj_1.links) == 1
        # skip CodeValue validation since this is not a valid status
        proj_1.save(self.client, skip_validation=True)

        # Run advanced search by interaction w/value matching on the interaction thing
        # Forward interaction query w/interaction thing values
        # Code value search
        second_itx_listings = [
            {
                "lsType": FWD_ITX,
                "lsKind": "project_project",
                "thingType": Project.ls_type,
                "thingKind": Project.ls_kind,
                "thingValues": [
                    {
                    	"value": status_2,
						"stateType": "metadata",
						"stateKind": "project metadata",
						"valueType": "codeValue",
						"valueKind": "project status",
						"operator": "~"
                    }
                ]
            }
        ]
        results = self.client\
            .advanced_search_ls_things('project', 'project', None,
                                       second_itx_listings=second_itx_listings,
                                       format="nestedfull",
                                       max_results=1000,
                                       combine_terms_with_and=True)
        assert len(results) == 1
        assert results[0]["codeName"] == proj_1.code_name

        # String value search
        second_itx_listings = [
            {
                "interactionType": FWD_ITX,
                "thingType": Project.ls_type,
                "thingKind": Project.ls_kind,
                "thingCodeName": proj_2.code_name,
                "thingValues": [
                    {
                    	"value": desc_2,
						"stateType": "metadata",
						"stateKind": "project metadata",
						"valueType": "stringValue",
						"valueKind": "description",
						"operator": "~"
                    }
                ]
            }
        ]
        results = self.client\
            .advanced_search_ls_things('project', 'project', None,
                                       second_itx_listings=second_itx_listings,
                                       format="nestedfull",
                                       max_results=1000,
                                       combine_terms_with_and=True)
        assert len(results) == 1
        assert results[0]["codeName"] == proj_1.code_name

        # Upper case search using ~ which should still match
        second_itx_listings = [
            {
                "interactionType": FWD_ITX,
                "thingType": Project.ls_type,
                "thingKind": Project.ls_kind,
                "thingCodeName": proj_2.code_name,
                "thingValues": [
                    {
                    	"value": desc_2.upper(),
						"stateType": "metadata",
						"stateKind": "project metadata",
						"valueType": "stringValue",
						"valueKind": "description",
						"operator": "~"
                    }
                ]
            }
        ]
        results = self.client\
            .advanced_search_ls_things('project', 'project', None,
                                       second_itx_listings=second_itx_listings,
                                       format="nestedfull",
                                       max_results=1000,
                                       combine_terms_with_and=True)
        assert len(results) == 1
        assert results[0]["codeName"] == proj_1.code_name

        # String value search make sure it doesn't return the wrong project (this should not return any results)
        second_itx_listings = [
            {
                "interactionType": FWD_ITX,
                "thingType": Project.ls_type,
                "thingKind": Project.ls_kind,
                "thingCodeName": proj_2.code_name,
                "thingValues": [
                    {
                    	"value": desc_1,
						"stateType": "metadata",
						"stateKind": "project metadata",
						"valueType": "stringValue",
						"valueKind": "description",
						"operator": "~"
                    }
                ]
            }
        ]
        results = self.client\
            .advanced_search_ls_things('project', 'project', None,
                                       second_itx_listings=second_itx_listings,
                                       format="nestedfull",
                                       max_results=1000,
                                       combine_terms_with_and=True)
        assert len(results) == 0

    def test_008_validate_codevalue(self):
        """Test creating CodeValues using code + code_type + code_kind + code_origin
        Confirm that invalid code values are rejected by validate method.
        """
        # Create project 1
        name = str(uuid.uuid4())
        status_1 = str(uuid.uuid4())
        desc_1 = str(uuid.uuid4())
        meta_dict = {
            NAME_KEY: name,
            IS_RESTRICTED_KEY: True,
            STATUS_KEY: status_1,
            START_DATE_KEY: datetime.now(),
            DESCRIPTION_KEY: desc_1
        }
        proj_1 = Project(recorded_by=self.client.username, **meta_dict)
        valid = proj_1.validate(self.client)
        assert not valid
        messages = valid.get_messages()
        assert len(messages) == 1
        self._test_codevalue_missing_error(messages[0], status_1, PROJECT, STATUS, 'ACAS DDict')
        # Now test timing of one-by-one validation with 20 projects versus doing it in bulk
        # Create 20 valid projects
        meta_dict[STATUS_KEY] = ACTIVE
        projects = [Project(recorded_by=self.client.username, **meta_dict) for i in range(20)]
        single_start = datetime.now()
        for proj in projects:
            valid = proj.validate(self.client)
            assert valid
        single_end = datetime.now()
        single_duration = single_end - single_start
        logger.info(f"Single validation took {single_duration}")
        valid = Project.validate_list(self.client, projects)
        assert valid
        bulk_end = datetime.now()
        bulk_duration = bulk_end - single_end
        logger.info(f"Bulk validation took {bulk_duration}")
        assert single_duration > bulk_duration

    def test_009_validate_ddicts(self):
        """Test creating CodeValues using code + DDict
        Confirm that invalid code values are rejected by validate method.
        """
        # Create project 1
        name = str(uuid.uuid4())
        desc_1 = str(uuid.uuid4())
        meta_dict = {
            NAME_KEY: name,
            IS_RESTRICTED_KEY: True,
            START_DATE_KEY: datetime.now(),
            DESCRIPTION_KEY: desc_1
        }

        proj_1 = Project(recorded_by=self.client.username, **meta_dict)
        # set status to a CodeValue constructed with a DDict
        STATUS_DDICT = ACASDDict(PROJECT, STATUS)
        proj_1.metadata[PROJECT_METADATA][PROJECT_STATUS] = CodeValue(ACTIVE, ddict=STATUS_DDICT)
        # Because we are referencing a valid status, this should not raise an error
        valid = proj_1.validate(self.client)
        assert valid
        assert len(valid.get_messages()) == 0
        # Now try setting status to an invalid CodeValue
        status_1 = str(uuid.uuid4())
        proj_1.metadata[PROJECT_METADATA][PROJECT_STATUS] = CodeValue(status_1, ddict=STATUS_DDICT)
        valid = proj_1.validate(self.client)
        assert not valid
        assert len(valid.get_messages()) == 1
        self._test_codevalue_missing_error(valid.get_messages()[0], status_1, PROJECT, STATUS, 'ACAS DDict')
        # Now try adding a CodeValue that references an LsThing
        # First we create and save a new LsThing so we can get a code_name
        proj_1.metadata[PROJECT_METADATA][PROJECT_STATUS] = CodeValue(ACTIVE, ddict=STATUS_DDICT)
        proj_1.save(self.client)
        # Then we create a new project 2 and set PARENT_PROJECT_KEY to reference `proj_1`
        name_2 = str(uuid.uuid4())
        desc_2 = str(uuid.uuid4())
        PARENT_PROJECT_DDICT = ACASLsThingDDict(PROJECT, PROJECT)
        meta_dict = {
            NAME_KEY: name_2,
            IS_RESTRICTED_KEY: True,
            START_DATE_KEY: datetime.now(),
            DESCRIPTION_KEY: desc_2
        }
        proj_2 = Project(recorded_by=self.client.username, **meta_dict)
        proj_2.metadata[PROJECT_METADATA][PARENT_PROJECT_KEY] = CodeValue(proj_1.code_name, ddict=PARENT_PROJECT_DDICT)
        # Because we are referencing a valid LsThing, this should be valid
        valid = proj_2.validate(self.client)
        assert valid
        # Now try setting parent project to an invalid CodeValue and confirm validation fails
        bad_project_code = str(uuid.uuid4())
        proj_2.metadata[PROJECT_METADATA][PARENT_PROJECT_KEY] = CodeValue(bad_project_code, ddict=PARENT_PROJECT_DDICT)
        valid = proj_2.validate(self.client)
        assert not valid
        self._test_codevalue_missing_error(valid.get_messages()[0], bad_project_code, PROJECT, PROJECT, 'ACAS LsThing')
        # Generate validation response and check it
        validation_response = get_validation_response(valid, ls_thing=proj_2)
        # Confirm the structure of the response body
        assert validation_response.get("commit") is False
        self.assertEqual(validation_response.get("transaction_id"), -1)
        assert validation_response.get("hasError") is True
        assert validation_response.get("hasWarning") is False
        assert validation_response.get("results") is not None
        assert validation_response.get("results").get("thing") is not None
        # Check we have one message and it is an error
        self.assertEqual(len(validation_response.get("errorMessages")), 1)
        msg = validation_response.get("errorMessages")[0]
        self.assertEqual(msg.get("errorLevel"), "error")
        # Do a loose check of the html summary and confirm it contains mention of our bad code
        assert bad_project_code in validation_response['results']['htmlSummary']


<<<<<<< HEAD
class TestBlobValue(BaseAcasClientTest):
=======
    def test_008_get_by_code(self):
        """
        If no lsthing entry is found for the given `code_name`, `ls_type` and
        `ls_kind` then `get_by_code` should raise KeyError.
        """

        with self.assertRaises(KeyError):
            _ = SimpleLsThing.get_by_code(code_name='baz', client=self.client,
            ls_type='foo', ls_kind='bar')


class TestBlobValue(unittest.TestCase):

    def setUp(self) -> None:
        creds = acasclient.get_default_credentials()
        self.client = acasclient.client(creds)

    def tearDown(self):
        """Tear down test fixtures, if any."""
        self.client.close()
>>>>>>> 516fceb6

    def test_as_dict(self):
        """
        Verify `as_dict` returns the instance attributes mapped to their value.
        """

        value, comments, id = [65, 67], "blob test", None
        blob_value = BlobValue(value=value, comments=comments, id=id)
        blob_value_dict = blob_value.as_dict()

        assert len(blob_value_dict) == len(BlobValue._fields)
        assert blob_value_dict['value'] == value
        assert blob_value_dict['comments'] == comments
        assert blob_value_dict['id'] == id

class TestValidationResponse(BaseAcasClientTest):

    def test_001_response_with_errors_and_warnings(self):
        """
        Test creating a ValidationResponse with errors and warnings.
        """
        ERR_MSG = 'error 1'
        WARN_MSG = 'warning 1'
        SUMM_MSG = 'summary 1'
        # Create a warning
        warn = ValidationResult(True, [WARN_MSG])
        assert warn
        assert len(warn.get_messages()) == 1
        assert len(warn.get_warnings()) == 1
        assert warn.get_warnings()[0] == WARN_MSG
        assert len(warn.get_errors()) == 0

        # Create an error
        err = ValidationResult(False, [ERR_MSG])
        assert not err
        assert len(err.get_messages()) == 1
        assert len(err.get_warnings()) == 0
        assert len(err.get_errors()) == 1
        assert err.get_errors()[0] == ERR_MSG

        # Create a summary
        summary = ValidationResult(True, summaries=[SUMM_MSG])

        # Add them
        valid = warn + err
        assert not valid
        assert len(valid.get_messages()) == 2
        assert valid.get_messages()[0] == ERR_MSG
        assert valid.get_messages()[1] == WARN_MSG
        assert len(valid.get_errors()) == 1
        assert valid.get_errors()[0] == ERR_MSG
        assert len(valid.get_warnings()) == 1
        assert valid.get_warnings()[0] == WARN_MSG

        # Add in the summary
        valid = valid + summary
        assert not valid
        assert len(valid.get_messages()) == 3
        assert valid.get_messages()[2] == SUMM_MSG
        assert len(valid.get_summaries()) == 1
        assert valid.get_summaries()[0] == SUMM_MSG

        # Generate and check a response
        response = get_validation_response(valid)
        # Confirm the structure of the response body
        assert response.get("commit") is False
        self.assertEqual(response.get("transaction_id"), -1)
        assert response.get("hasError") is True
        assert response.get("hasWarning") is True
        assert response.get("results") is not None
        # Check we have two messages: one error, one warning
        self.assertEqual(len(response.get("errorMessages")), 2)
        self.assertEqual(response.get("errorMessages")[0].get("errorLevel"), "error")
        self.assertEqual(response.get("errorMessages")[1].get("errorLevel"), "warning")
        # Confirm HTML summary contains both messages
        assert ERR_MSG in response['results']['htmlSummary']
        assert WARN_MSG in response['results']['htmlSummary']

        # Create a ValidationResult with error and warning at once
        valid = ValidationResult(False, errors=[ERR_MSG], warnings=[WARN_MSG])
        assert len(valid.get_messages()) == 2

        # Create an invalid ValidationResult by giving an error message but saying it is valid
        try:
            invalid = ValidationResult(True, errors=[ERR_MSG], warnings=[WARN_MSG])
            assert False
        except ValueError as e:
            assert str(e) == "ValidationResult cannot be valid and contain error messages"

    def test_002_html_summary(self):
        """
        Test the HTML Summary generated by ValidationResult
        """
        ERR_INSTRUCT = "<p>Please fix the following errors and use the 'Back' button at the bottom of this screen to upload a new version of the data.</p>"
        WARN_INSTRUCT = "<p>Please review the warnings and summary before uploading.</p>"
        SUCCESS_INSTRUCT = "<p>Please review the summary before uploading.</p>"
        COMMIT_INSTRUCT = "<p>Upload completed.</p>"
        ERR_1 = 'error 1'
        ERR_2 = 'error 2'
        WARN_1 = 'warning 1'
        WARN_2 = 'warning 2'
        SUMM_1 = 'summary 1'
        SUMM_2 = 'summary 2'
        # No errors or warnings
        res = ValidationResult(True)
        html = get_validation_response(res).get('results').get('htmlSummary')
        self.assertEqual(html.strip(), SUCCESS_INSTRUCT)
        # 1 errors 1 warning
        res = ValidationResult(False, errors=[ERR_1], warnings=[WARN_1])
        html = get_validation_response(res).get('results').get('htmlSummary')
        self.assertIn(ERR_INSTRUCT, html)
        self.assertIn('<h4 style="color:red">Errors: 1 </h4>', html)
        self.assertIn('<h4>Warnings: 1 </h4>', html)
        self.assertIn(f"<li>{ERR_1}</li>", html)
        self.assertIn(f"<li>{WARN_1}</li>", html)
        # Multiple errors & warnings, including dupes
        res = ValidationResult(False, errors=[ERR_1, ERR_2, ERR_1], warnings=[WARN_1, WARN_1, WARN_2])
        html = get_validation_response(res).get('results').get('htmlSummary')
        self.assertIn('<h4 style="color:red">Errors: 2 </h4>', html)
        self.assertIn('<h4>Warnings: 2 </h4>', html)
        self.assertIn(f'<li>2 occurrences of: {ERR_1}</li>', html)
        self.assertNotIn(f"<li>{ERR_1}</li>", html)
        self.assertIn(f"<li>{ERR_2}</li>", html)
        self.assertIn(f'<li>2 occurrences of: {WARN_1}</li>', html)
        self.assertIn(f"<li>{WARN_2}</li>", html)
        # Warnings, no errors
        res = ValidationResult(True, warnings=[WARN_1, WARN_2])
        html = get_validation_response(res).get('results').get('htmlSummary')
        self.assertIn(WARN_INSTRUCT, html)
        self.assertIn('<h4>Warnings: 2 </h4>', html)
        self.assertNotIn('<h4 style="color:red">Errors:', html)
        # Errors, no warnings
        res = ValidationResult(False, errors=[ERR_1, ERR_2])
        html = get_validation_response(res).get('results').get('htmlSummary')
        self.assertIn(ERR_INSTRUCT, html)
        self.assertIn('<h4 style="color:red">Errors: 2 </h4>', html)
        self.assertNotIn('<h4>Warnings:', html)
        # Errors, warnings, and summaries
        res = ValidationResult(False, errors=[ERR_1, ERR_2], warnings=[WARN_1, WARN_2], summaries=[SUMM_1, SUMM_2])
        html = get_validation_response(res).get('results').get('htmlSummary')
        self.assertIn(ERR_INSTRUCT, html)
        self.assertIn('<h4 style="color:red">Errors: 2 </h4>', html)
        self.assertIn('<h4>Warnings: 2 </h4>', html)
        self.assertIn('<h4>Summary</h4>', html)
        self.assertIn(f"<li>{SUMM_1}</li>", html)
        self.assertIn(f"<li>{SUMM_2}</li>", html)
        # Commit should hide warnings and show a different message
        res = ValidationResult(True, warnings=[WARN_1], summaries=[SUMM_1])
        html = get_validation_response(res, commit=True).get('results').get('htmlSummary')
        self.assertIn(COMMIT_INSTRUCT, html)
        self.assertNotIn(ERR_INSTRUCT, html)
        self.assertNotIn('<h4 style="color:red">Errors:', html)
        self.assertNotIn('<h4>Warnings:', html)
        self.assertIn('<h4>Summary</h4>', html)
        self.assertIn(f"<li>{SUMM_1}</li>", html)<|MERGE_RESOLUTION|>--- conflicted
+++ resolved
@@ -830,9 +830,6 @@
         assert bad_project_code in validation_response['results']['htmlSummary']
 
 
-<<<<<<< HEAD
-class TestBlobValue(BaseAcasClientTest):
-=======
     def test_008_get_by_code(self):
         """
         If no lsthing entry is found for the given `code_name`, `ls_type` and
@@ -844,16 +841,7 @@
             ls_type='foo', ls_kind='bar')
 
 
-class TestBlobValue(unittest.TestCase):
-
-    def setUp(self) -> None:
-        creds = acasclient.get_default_credentials()
-        self.client = acasclient.client(creds)
-
-    def tearDown(self):
-        """Tear down test fixtures, if any."""
-        self.client.close()
->>>>>>> 516fceb6
+class TestBlobValue(BaseAcasClientTest):
 
     def test_as_dict(self):
         """
