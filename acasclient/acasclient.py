--- conflicted
+++ resolved
@@ -823,13 +823,9 @@
             filePath = "/dataFiles/cmpdreg_bulkload/{}".format(
                 PurePath(Path(file)).name)
             report_files.append(self.get_file(filePath))
-<<<<<<< HEAD
         return {"id": response[0]['id'],
                 "summary": response[0]['summary'],
-=======
-        return {"summary": response[0]['summary'],
                 "results": response[0]['results'],
->>>>>>> 08ed4f83
                 "report_files": report_files}
 
     def experiment_loader_request(self, data):
