#!/usr/bin/env python

"""Tests for `acasclient` package."""

from functools import wraps
import unittest
from acasclient import acasclient
from pathlib import Path
import tempfile
import shutil
import uuid
import json
import operator
import signal
import requests


EMPTY_MOL = """
  Mrv1818 02242010372D          

  0  0  0  0  0  0            999 V2000
M  END
"""

ACAS_NODEAPI_BASE_URL = "http://localhost:3001"

class Timeout:
    def __init__(self, seconds=1, error_message='Timeout'):
        self.seconds = seconds
        self.error_message = error_message
    def handle_timeout(self, signum, frame):
        raise TimeoutError(self.error_message)
    def __enter__(self):
        signal.signal(signal.SIGALRM, self.handle_timeout)
        signal.alarm(self.seconds)
    def __exit__(self, type, value, traceback):
        signal.alarm(0)

# Code to anonymize experiments for testing
def remove_common(object):
    # Remove fields which are subject to change and are commmon for groups, states, values classes
    object["id"] = None
    object["recordedDate"] = None
    object["modifiedDate"] = None
    object["lsTransaction"] = None
    object["version"] = None
    return object

def remove_common_group(group):
    # Remove fields which are subject to change and are in common for group classes
    remove_common(group)
    group["codeName"] = None
    return group

def remove_common_state(state):
    # Remove fields which are subject to change and are in common for all state classes
    remove_common(state)
    return state

def remove_common_value(value):
    # Remove fields which are subject to change and are in common for all value classes
    remove_common(value)
    value["analysisGroupCode"] = None
    value["analysisGroupId"] = None
    value["stateId"] = None 

    # Round numeric values to 6 digits for comparison on different systems where calculations like EC50 might be different
    if value['lsType'] == "numericValue":
        if value["numericValue"] is not None:
            value["numericValue"] = round(value["numericValue"], 6)
    
    # Round uncertainty values as their calculations may vary from system to system
    if 'uncertainty' in value and value['uncertainty'] is not None:
        value["uncertainty"] = round(value["uncertainty"], 6)

def clean_group(group):
    group['key'] =  None
    remove_common_group(group)
    for state in group["lsStates"]:
        remove_common_state(state)
        for value in state["lsValues"]:
            remove_common_value(value)
            # If key is curve id it is subject to change so just set it to a standard name for testing
            if value['lsKind'] == "curve id":
                value["stringValue"] = "FakeCurveIDJustForTesting"
            # If there is a "Key" lsKind in the lsValues then we set it on the groups so that we can sort the groups
            # later by the key (this is for diffing puroses as part of the test)
            elif value['lsKind'] == "Key":
                group['key'] = value['numericValue']
        state["lsValues"] = sorted(state["lsValues"], key=operator.itemgetter('lsKind','ignored'))

    group["lsStates"] = sorted(group["lsStates"], key=operator.itemgetter('lsType','lsKind','ignored'))
    return group
    
def anonymize_experiment_dict(experiment):
    # Anonymizes an experiment by removing keys which are subject to change each time the experiment is loaded
    # It also sorts the analysis groups by an analysis group value lsKind "Key" if present in the upload file
    # This key was added to the Dose Response upload file for these testing purposes
    for analysis_group in experiment["analysisGroups"]:
        clean_group(analysis_group)
        # TODO: Treatment and Subject groups are not included in the diff because it was difficult to get them sorted
        # correctly. One way to do this is might be to sort the keys by dose and response values.
        analysis_group["treatmentGroups"] = None
        # Leaving this code as reference for future when we want to sort the groups by some key
        # for tg in analysis_group["treatmentGroups"]:
        #     clean_group(tg)
        #     for sg in tg["subjects"]:
        #         clean_group(sg)
    experiment["analysisGroups"] = sorted(experiment["analysisGroups"], key=operator.itemgetter('key'))
    return experiment

def create_project_thing(code, name=None, alias=None):
    if name is None:
        name = code
    if alias is None:
        alias = name
    ls_thing = {
        "lsType": "project",
        "lsKind": "project",
        "recordedBy": "bob",
        "recordedDate": 1586877284571,
        "lsLabels": [
            {
                "lsType": "name",
                "lsKind": "project name",
                "labelText": name,
                "ignored": False,
                "preferred": True,
                "recordedDate": 1586877284571,
                "recordedBy": "bob",
                "physicallyLabled": False,
                "thingType": "project",
                "thingKind": "project"
            },
            {
                "lsType": "name",
                "lsKind": "project alias",
                "labelText": alias,
                "ignored": False,
                "preferred": False,
                "recordedDate": 1586877284571,
                "recordedBy": "bob",
                "physicallyLabled": False,
                "thingType": "project",
                "thingKind": "project"
            }
        ],
        "lsStates": [
            {
                "lsType": "metadata",
                "lsKind": "project metadata",
                "lsValues": [
                    {
                        "lsType": "dateValue",
                        "lsKind": "start date",
                        "ignored": False,
                        "recordedDate": 1586877284571,
                        "recordedBy": "bob",
                        "dateValue": 1586877284571
                    }, {
                        "lsType": "codeValue",
                        "lsKind": "project status",
                        "ignored": False,
                        "recordedDate": 1586877284571,
                        "recordedBy": "bob",
                        "codeKind": "status",
                        "codeType": "project",
                        "codeOrigin": "ACAS DDICT",
                        "codeValue": "active"
                    }, {
                        "lsType": "codeValue",
                        "lsKind": "is restricted",
                        "ignored": False,
                        "recordedDate": 1586877284571,
                        "recordedBy": "bob",
                        "codeKind": "restricted",
                        "codeType": "project",
                        "codeOrigin": "ACAS DDICT",
                        "codeValue": "false"
                    }
                ],
                "ignored": False,
                "recordedDate": 1586877284571,
                "recordedBy": "bob"
            }
        ],
        "lsTags": [],
        "codeName": code
    }
    return ls_thing


def create_thing_with_blob_value(code):
    # Function for creating a thing with a blob value
    # Returns a  thing, file name and bytes_array for unit testing purposes

    # Get a file to load
    file_name = 'blob_test.png'
    blob_test_path = Path(__file__).resolve().parent\
        .joinpath('test_acasclient', file_name)
    f = open(blob_test_path, "rb")
    bytes_array = f.read()

    # Need to save blob value as an int array not bytes
    int_array_to_save = [x for x in bytes_array]
    f.close()

    # Create an Ls thing and add the blob value
    # comments should be the file name
    code = str(uuid.uuid4())
    ls_thing = create_project_thing(code)
    blob_value = {
        "lsType": "blobValue",
        "blobValue": int_array_to_save,
        "lsKind": "my file",
        "ignored": False,
        "recordedDate": 1586877284571,
        "recordedBy": "bob",
        "comments": file_name
    }
    ls_thing["lsStates"][0]["lsValues"].append(blob_value)

    # Return thing file and bytes array for testing
    return ls_thing, file_name, bytes_array

def requires_node_api(func):
    """
    Decorator to skip tests if the node API is not available
    """
    @wraps(func)
    def wrapper(*args, **kwargs):
        try:
            requests.get(ACAS_NODEAPI_BASE_URL)
        except requests.exceptions.ConnectionError:
            print('WARNING: ACAS Node API is not available. Skipping tests which require it.')
            raise unittest.SkipTest("Node API is not available")
        return func(*args, **kwargs)
    return wrapper

@requires_node_api
def delete_backdoor_user(username):
    """ Deletes a backdoor user created for testing purposes """
    r = requests.delete(ACAS_NODEAPI_BASE_URL + "/api/systemTest/deleteTestUser/" + username)
    r.raise_for_status()

@requires_node_api
def create_backdoor_user(username, password, acas_user=True, acas_admin=False, creg_user=False, creg_admin=False, project_names=None):
    """ Creates a backdoor user for testing purposes """
    body = {
        "username": username,
        "password": password,
        "acasUser": acas_user,
        "acasAdmin": acas_admin,
        "cmpdregUser": creg_user,
        "cmpdregAdmin": creg_admin,
        "projectNames": project_names or []
    }
    r = requests.post(ACAS_NODEAPI_BASE_URL + "/api/systemTest/getOrCreateTestUser", json=body)
    r.raise_for_status()
    return r.json()

@requires_node_api
def get_or_create_global_project():
    """ Creates a global project for testing purposes """
    r = requests.get(ACAS_NODEAPI_BASE_URL + "/api/systemTest/getOrCreateGlobalProject")
    r.raise_for_status()
    output = r.json()
    return output["messages"]

def requires_basic_cmpd_reg_load(func):
    """
    Decorator to load the basic cmpdreg data if it is not already loaded
    """
    @wraps(func)
    def wrapper(self):
        if self.client.get_meta_lot('CMPD-0000001-001') is None or self.client.get_meta_lot('CMPD-0000002-001') is None:
            self.basic_cmpd_reg_load()
        return func(self)
    return wrapper

def requires_absent_basic_cmpd_reg_load(func):
    """
    Decorator to load the basic cmpdreg data if it is not already loaded
    """
    @wraps(func)
    def wrapper(self):
        meta_lot = self.client.get_meta_lot('CMPD-0000001-001')
        if meta_lot is not None:
            self.delete_all_experiments()
            self.delete_all_cmpd_reg_bulk_load_files()
        return func(self)   
    return wrapper

def requires_basic_experiment_load(func):
    """
    Decorator to load the basic experiment data if it is not already loaded, returns None as a fallback if the experiment is not loaded
    """
    @requires_basic_cmpd_reg_load
    @wraps(func)
    def wrapper(self):
        experiments = self.client.get_experiment_by_name("BLAH")
        if len(experiments) == 0:
            data_file_to_upload = Path(__file__).resolve()\
                            .parent.joinpath('test_acasclient', 'uniform-commas-with-quoted-text.csv')
            response = self.client.\
                experiment_loader(data_file_to_upload, "bob", False)
            experiments = self.client.get_experiment_by_name("BLAH")

        experiment = None
        for experiment in experiments:
            if experiment['ignored'] == False and experiment['deleted'] == False:
                # If we found a valid experiment (not ignored or deleted) then we will break jump out of the loop
                # and return the experiment.
                break
        return func(self, experiment)
    return wrapper

class BaseAcasClientTest(unittest.TestCase):
    """ Base class for ACAS Client tests """

    # To run before EVERY test using this class
    def setUp(self):
        self.tempdir = tempfile.mkdtemp()

    # To run after EVERY test using this class
    def tearDown(self):
        """Tear down test fixtures, if any."""
        shutil.rmtree(self.tempdir)

    # To run ONCE before running tests using this class
    @classmethod
    def setUpClass(self):
        """Set up test fixtures, if any."""
        creds = acasclient.get_default_credentials()
        self.test_usernames = []
        try:
            self.client = acasclient.client(creds)
        except RuntimeError:
            # Create the default user if it doesn't exist
            if creds.get('username'):
                self.test_usernames.append(creds.get('username'))
                create_backdoor_user(creds.get('username'), creds.get('password'), acas_user=True, acas_admin=True, creg_user=True, creg_admin=True)
            # Login again
            self.client = acasclient.client(creds)
        # Ensure Global project is there
        projects = self.client.projects()
        global_project = [p for p in projects if p.get('name') == 'Global']
        if not global_project:
            # Create the global project
            global_project = get_or_create_global_project()
        else:
            global_project = global_project[0]
        self.global_project_code = global_project["code"]

        # Set TestCase - maxDiff to None to allow for a full diff output when comparing large dictionaries
        self.maxDiff = None
        
    # To run ONCE after running tests using this class
    @classmethod
    def tearDownClass(self):
        """ Delete all experiments and bulk load files
        """

        try:
            self.delete_all_experiments(self)
            print("Successfully deleted all experiments")
        except Exception as e:
            print("Error deleting experiments in tear down: " + str(e))

        # try:
        #     self.delete_all_cmpd_reg_bulk_load_files(self)
        #     print("Successfully deleted all cmpdreg bulk load files")
        # except Exception as e:
        #     print("Error deleting bulkloaded files in tear down: " + str(e))

        try:
            self.delete_all_projects(self)
            print("Successfully deleted all projects (except Global)")
        except Exception as e:
            print("Error deleting all projects in tear down: " + str(e))

        try:    
            for username in self.test_usernames:
                delete_backdoor_user(username)
        finally:
            self.client.close()

    # Helper for testing an experiment upload was successful
    def experiment_load_test(self, data_file_to_upload, dry_run_mode):
        response = self.client.\
            experiment_loader(data_file_to_upload, "bob", dry_run_mode)
        self.assertIn('results', response)
        self.assertIn('htmlSummary', response['results'])
        self.assertIn('errorMessages', response)
        self.assertIn('hasError', response)
        self.assertIn('hasWarning', response)
        self.assertIn('transactionId', response)
        if dry_run_mode:
            self.assertIsNone(response['transactionId'])
        else:
            self.assertIsNotNone(response['transactionId'])
        return response

    def delete_all_experiments(self):
        """ Deletes all experiments """
        # Currently search is the only way to get all protocols
        self.basic_experiment_load_code = None
        protocols = self.client.protocol_search("*")
        for protocol in protocols:
            for experiment in protocol["experiments"]:
                if experiment["ignored"] == False and experiment["deleted"] == False:
                    self.client.delete_experiment(experiment["codeName"])

            # Verify all experiments are now gone for this protocol
        all_protocols = self.client.protocol_search("*")
        not_deleted_experiments = []
        for protocol in all_protocols:
            # Loop through all experiments and make sure they are either deleted or ignored
            for experiment in protocol["experiments"]:
                if experiment["ignored"] == False and experiment["deleted"] == False:
                    not_deleted_experiments.append(experiment["codeName"])

        if len(not_deleted_experiments) > 0:
            raise Exception("Failed to delete all experiments: " + str(not_deleted_experiments))
                    

    def delete_all_cmpd_reg_bulk_load_files(self):
        """ Deletes all cmpdreg bulk load files in order by id """

        files = self.client.\
            get_cmpdreg_bulk_load_files()
        
        # sort by id in reverse order to delete most recent first
        files.sort(key=lambda x: x['id'], reverse=True)
        for file in files:
            response = self.client.purge_cmpdreg_bulk_load_file(file['id'])

        # Verify all files are now gone
        files = self.client.\
            get_cmpdreg_bulk_load_files()
        if len(files) > 0:
            # Get the ids of all the files
            ids = [file['id'] for file in files]
            # Throw exception not failure
            raise ValueError(f"Failed to delete some cmpd reg bulk load files: {ids}")


    def delete_all_projects(self):
        """ Deletes all projects except Global (PROJ-00000001) """
        # Currently search is the only way to get all protocols
        projects = self.client.get_ls_things_by_type_and_kind('project', 'project')
        projects_to_delete =  []
        for project in projects:
            if project['codeName'] != "PROJ-00000001" and project['deleted'] == False and project['ignored'] == False:
                project['deleted'] = True
                project['ignored'] = True
                projects_to_delete.append(project)

        if len(projects_to_delete) > 0:
            self.client.update_ls_thing_list(projects_to_delete)

        projects = self.client.get_ls_things_by_type_and_kind('project', 'project')
        not_deleted_projects = []
        for project in projects:
            if project['codeName'] != "PROJ-00000001" and project['deleted'] == False and project['ignored'] == False:
                not_deleted_projects.append(project['codeName'])
        
        if len(not_deleted_projects) > 0:
            raise Exception("Failed to delete all projects: " + str(not_deleted_projects))

    def basic_cmpd_reg_load(self):
        """ Loads the basic cmpdreg data end result being CMPD-0000001-001 and CMPD-0000002-001 are loaded """
        
        test_012_upload_file_file = Path(__file__).resolve().parent\
            .joinpath('test_acasclient', 'test_012_register_sdf.sdf')

        mappings = [
                {
                    "dbProperty": "Parent Common Name",
                    "defaultVal": None,
                    "required": False,
                    "sdfProperty": "Parent Common Name"
                },
                {
                    "dbProperty": "Parent Corp Name",
                    "defaultVal": None,
                    "required": False,
                    "sdfProperty": "Parent Corp Name"
                },
                {
                    "dbProperty": "Lot Amount",
                    "defaultVal": None,
                    "required": False,
                    "sdfProperty": "Lot Amount Prepared"
                },
                {
                    "dbProperty": "Lot Amount Units",
                    "defaultVal": None,
                    "required": False,
                    "sdfProperty": "Lot Amount Units"
                },
                {
                    "dbProperty": "Lot Color",
                    "defaultVal": None,
                    "required": False,
                    "sdfProperty": "Lot Appearance"
                },
                {
                    "dbProperty": "Lot Synthesis Date",
                    "defaultVal": None,
                    "required": False,
                    "sdfProperty": "Lot Date Prepared"
                },
                {
                    "dbProperty": "Lot Notebook Page",
                    "defaultVal": None,
                    "required": False,
                    "sdfProperty": "Lot Notebook"
                },
                {
                    "dbProperty": "Lot Corp Name",
                    "defaultVal": None,
                    "required": False,
                    "sdfProperty": "Lot Corp Name"
                },
                {
                    "dbProperty": "Lot Number",
                    "defaultVal": None,
                    "required": False,
                    "sdfProperty": "Lot Number"
                },
                {
                    "dbProperty": "Lot Purity",
                    "defaultVal": None,
                    "required": False,
                    "sdfProperty": "Lot Purity"
                },
                {
                    "dbProperty": "Lot Comments",
                    "defaultVal": None,
                    "required": False,
                    "sdfProperty": "Lot Register Comment"
                },
                {
                    "dbProperty": "Lot Chemist",
                    "defaultVal": "bob",
                    "required": True,
                    "sdfProperty": "Lot Scientist"
                },
                {
                    "dbProperty": "Lot Solution Amount",
                    "defaultVal": None,
                    "required": False,
                    "sdfProperty": "Lot Solution Amount"
                },
                {
                    "dbProperty": "Lot Solution Amount Units",
                    "defaultVal": None,
                    "required": False,
                    "sdfProperty": "Lot Solution Amount Units"
                },
                {
                    "dbProperty": "Lot Supplier",
                    "defaultVal": None,
                    "required": False,
                    "sdfProperty": "Lot Source"
                },
                {
                    "dbProperty": "Lot Supplier ID",
                    "defaultVal": None,
                    "required": False,
                    "sdfProperty": "Source ID"
                },
                {
                    "dbProperty": "CAS Number",
                    "defaultVal": None,
                    "required": False,
                    "sdfProperty": "CAS"
                },
                {
                    "dbProperty": "Project",
                    "defaultVal": self.global_project_code,
                    "required": True,
                    "sdfProperty": "Project Code Name"
                },
                {
                    "dbProperty": "Parent Common Name",
                    "defaultVal": None,
                    "required": False,
                    "sdfProperty": "Name"
                },
                {
                    "dbProperty": "Parent Stereo Category",
                    "defaultVal": "Unknown",
                    "required": True,
                    "sdfProperty": None
                },
                {
                    "dbProperty": "Parent Stereo Comment",
                    "defaultVal": None,
                    "required": False,
                    "sdfProperty": "Structure Comment"
                },
                {
                    "dbProperty": "Lot Is Virtual",
                    "defaultVal": "False",
                    "required": False,
                    "sdfProperty": "Lot Is Virtual"
                },
                {
                    "dbProperty": "Lot Supplier Lot",
                    "defaultVal": None,
                    "required": False,
                    "sdfProperty": "Sample ID2"
                },
                {
                    "dbProperty": "Lot Salt Abbrev",
                    "defaultVal": None,
                    "required": False,
                    "sdfProperty": "Lot Salt Name"
                },
                {
                    "dbProperty": "Lot Salt Equivalents",
                    "defaultVal": None,
                    "required": False,
                    "sdfProperty": "Lot Salt Equivalents"
                }
            ]

        response = self.client.register_sdf(test_012_upload_file_file, "bob",
                                            mappings)
        return response

class TestAcasclient(BaseAcasClientTest):
    """Tests for `acasclient` package."""

    def test_000_creds_from_file(self):
        """Test creds from file."""
        file_credentials = Path(__file__).resolve().\
            parent.joinpath('test_acasclient',
                            'test_000_creds_from_file_credentials')
        creds = acasclient.creds_from_file(
            file_credentials,
            'acas')
        self.assertIn("username", creds)
        self.assertIn("password", creds)
        self.assertIn("url", creds)
        self.assertEqual(creds['username'], 'bob')
        self.assertEqual(creds['password'], 'secret')
        creds = acasclient.creds_from_file(file_credentials,
                                           'different')
        self.assertIn("username", creds)
        self.assertIn("password", creds)
        self.assertIn("url", creds)
        self.assertEqual(creds['username'], 'differentuser')
        self.assertEqual(creds['password'], 'secret')

    def test_001_get_default_credentials(self):
        """Test get default credentials."""
        acasclient.get_default_credentials()

    def test_002_client_initialization(self):
        """Test initializing client."""
        creds = acasclient.get_default_credentials()
        client = acasclient.client(creds)
        client.close()

    def test_003_projects(self):
        """Test projects."""
        projects = self.client.projects()
        self.assertGreater(len(projects), 0)
        self.assertIn('active', projects[0])
        self.assertIn('code', projects[0])
        self.assertIn('id', projects[0])
        self.assertIn('isRestricted', projects[0])
        self.assertIn('name', projects[0])

    def test_004_upload_files(self):
        """Test upload files."""
        test_003_upload_file_file = Path(__file__).resolve().parent.\
            joinpath('test_acasclient', '1_1_Generic.xlsx')
        files = self.client.upload_files([test_003_upload_file_file])
        self.assertIn('files', files)
        self.assertIn('name', files['files'][0])
        self.assertIn('originalName', files['files'][0])
        self.assertEqual(files['files'][0]["originalName"], '1_1_Generic.xlsx')

    @requires_absent_basic_cmpd_reg_load
    def test_005_register_sdf_request(self):
        """Test register sdf request."""
        test_012_upload_file_file = Path(__file__).resolve().parent\
            .joinpath('test_acasclient', 'test_012_register_sdf.sdf')
        files = self.client.upload_files([test_012_upload_file_file])
        request = {
            "fileName": files['files'][0]["name"],
            "userName": "bob",
            "mappings": [
                {
                    "dbProperty": "Parent Common Name",
                    "defaultVal": None,
                    "required": False,
                    "sdfProperty": "Name"
                },
                {
                    "dbProperty": "Parent Corp Name",
                    "defaultVal": None,
                    "required": False,
                    "sdfProperty": "Parent Corp Name"
                },
                {
                    "dbProperty": "Lot Amount",
                    "defaultVal": None,
                    "required": False,
                    "sdfProperty": "Lot Amount Prepared"
                },
                {
                    "dbProperty": "Lot Amount Units",
                    "defaultVal": None,
                    "required": False,
                    "sdfProperty": "Lot Amount Units"
                },
                {
                    "dbProperty": "Lot Color",
                    "defaultVal": None,
                    "required": False,
                    "sdfProperty": "Lot Appearance"
                },
                {
                    "dbProperty": "Lot Synthesis Date",
                    "defaultVal": None,
                    "required": False,
                    "sdfProperty": "Lot Date Prepared"
                },
                {
                    "dbProperty": "Lot Notebook Page",
                    "defaultVal": None,
                    "required": False,
                    "sdfProperty": "Lot Notebook"
                },
                {
                    "dbProperty": "Lot Corp Name",
                    "defaultVal": None,
                    "required": False,
                    "sdfProperty": "Lot Corp Name"
                },
                {
                    "dbProperty": "Lot Number",
                    "defaultVal": None,
                    "required": False,
                    "sdfProperty": "Lot Number"
                },
                {
                    "dbProperty": "Lot Purity",
                    "defaultVal": None,
                    "required": False,
                    "sdfProperty": "Lot Purity"
                },
                {
                    "dbProperty": "Lot Comments",
                    "defaultVal": None,
                    "required": False,
                    "sdfProperty": "Lot Register Comment"
                },
                {
                    "dbProperty": "Lot Chemist",
                    "defaultVal": "bob",
                    "required": True,
                    "sdfProperty": "Lot Scientist"
                },
                {
                    "dbProperty": "Lot Solution Amount",
                    "defaultVal": None,
                    "required": False,
                    "sdfProperty": "Lot Solution Amount"
                },
                {
                    "dbProperty": "Lot Solution Amount Units",
                    "defaultVal": None,
                    "required": False,
                    "sdfProperty": "Lot Solution Amount Units"
                },
                {
                    "dbProperty": "Lot Supplier",
                    "defaultVal": None,
                    "required": False,
                    "sdfProperty": "Lot Source"
                },
                {
                    "dbProperty": "Lot Supplier ID",
                    "defaultVal": None,
                    "required": False,
                    "sdfProperty": "Source ID"
                },
                {
                    "dbProperty": "CAS Number",
                    "defaultVal": None,
                    "required": False,
                    "sdfProperty": "CAS"
                },
                {
                    "dbProperty": "Project",
                    "defaultVal": self.global_project_code,
                    "required": True,
                    "sdfProperty": "Project Code Name"
                },
                {
                    "dbProperty": "Parent Common Name",
                    "defaultVal": None,
                    "required": False,
                    "sdfProperty": "Name"
                },
                {
                    "dbProperty": "Parent Stereo Category",
                    "defaultVal": "Unknown",
                    "required": True,
                    "sdfProperty": None
                },
                {
                    "dbProperty": "Parent Stereo Comment",
                    "defaultVal": None,
                    "required": False,
                    "sdfProperty": "Structure Comment"
                },
                {
                    "dbProperty": "Lot Is Virtual",
                    "defaultVal": "False",
                    "required": False,
                    "sdfProperty": "Lot Is Virtual"
                },
                {
                    "dbProperty": "Lot Supplier Lot",
                    "defaultVal": None,
                    "required": False,
                    "sdfProperty": "Sample ID2"
                },
                {
                    "dbProperty": "Lot Salt Abbrev",
                    "defaultVal": None,
                    "required": False,
                    "sdfProperty": "Lot Salt Name"
                },
                {
                    "dbProperty": "Lot Salt Equivalents",
                    "defaultVal": None,
                    "required": False,
                    "sdfProperty": "Lot Salt Equivalents"
                }
            ]

        }
        response = self.client.register_sdf_request(request)
        self.assertIn('reportFiles', response[0])
        self.assertIn('summary', response[0])
        self.assertIn('Number of entries processed', response[0]['summary'])

    @requires_absent_basic_cmpd_reg_load
    def test_006_register_sdf(self):
        """Test register sdf."""
        response = self.basic_cmpd_reg_load()
        self.assertIn('report_files', response)
        self.assertIn('summary', response)
        self.assertIn('id', response)
        self.assertIn('Number of entries processed', response['summary'])
        # Confirm the report.log file is created and is plaintext
        report_log = [rf for rf in response['report_files'] if '_report.log' in rf['name']][0]
        report_log_contents = report_log['content'].decode('utf-8')
        self.assertIn('Number of entries processed', report_log_contents)
        self.assertNotIn('<div', report_log_contents)
        return response

    @requires_basic_cmpd_reg_load
    def test_007_cmpd_search_request(self):
        """Test cmpd search request."""

        searchRequest = {
            "corpNameList": "",
            "corpNameFrom": "",
            "corpNameTo": "",
            "aliasContSelect": "contains",
            "alias": "",
            "dateFrom": "",
            "dateTo": "",
            "searchType": "substructure",
            "percentSimilarity": 90,
            "chemist": "anyone",
            "maxResults": 100,
            "molStructure": (
                "NSC 1390\n"
                "\n"
                "\n"
                " 10 11  0  0  0  0  0  0  0  0999 V2000\n"
                "   -4.4591   -4.9405    0.0000 N   0  0  0  0  0  0  0  0  0  0  0  0\n"
                "   -3.1600   -2.6905    0.0000 N   0  0  0  0  0  0  0  0  0  0  0  0\n"
                "   -3.1600   -7.1905    0.0000 O   0  0  0  0  0  0  0  0  0  0  0  0\n"
                "   -0.4344   -2.9770    0.0000 N   0  0  0  0  0  0  0  0  0  0  0  0\n"
                "    0.4473   -4.1905    0.0000 N   0  0  0  0  0  0  0  0  0  0  0  0\n"
                "   -1.8610   -3.4405    0.0000 C   0  0  0  0  0  0  0  0  0  0  0  0\n"
                "   -1.8610   -4.9405    0.0000 C   0  0  0  0  0  0  0  0  0  0  0  0\n"
                "   -3.1600   -5.6905    0.0000 C   0  0  0  0  0  0  0  0  0  0  0  0\n"
                "   -0.4344   -5.4040    0.0000 C   0  0  0  0  0  0  0  0  0  0  0  0\n"
                "   -4.4591   -3.4405    0.0000 C   0  0  0  0  0  0  0  0  0  0  0  0\n"
                "  1  8  1  0  0  0  0\n"
                "  1 10  1  0  0  0  0\n"
                "  2 10  2  0  0  0  0\n"
                "  2  6  1  0  0  0  0\n"
                "  3  8  2  0  0  0  0\n"
                "  4  5  1  0  0  0  0\n"
                "  4  6  1  0  0  0  0\n"
                "  5  9  2  0  0  0  0\n"
                "  6  7  2  0  0  0  0\n"
                "  7  8  1  0  0  0  0\n"
                "  7  9  1  0  0  0  0\n"
                "M  END")
        }
        search_results = self.client.\
            cmpd_search_request(searchRequest)
        self.assertGreater(len(search_results["foundCompounds"]), 0)

        searchRequest = {
            "molStructure": (
                "NSC 1390\n"
                "\n"
                "\n"
                " 10 11  0  0  0  0  0  0  0  0999 V2000\n"
                "   -4.4591   -4.9405    0.0000 N   0  0  0  0  0  0  0  0  0  0  0  0\n"
                "   -3.1600   -2.6905    0.0000 N   0  0  0  0  0  0  0  0  0  0  0  0\n"
                "   -3.1600   -7.1905    0.0000 O   0  0  0  0  0  0  0  0  0  0  0  0\n"
                "   -0.4344   -2.9770    0.0000 N   0  0  0  0  0  0  0  0  0  0  0  0\n"
                "    0.4473   -4.1905    0.0000 N   0  0  0  0  0  0  0  0  0  0  0  0\n"
                "   -1.8610   -3.4405    0.0000 C   0  0  0  0  0  0  0  0  0  0  0  0\n"
                "   -1.8610   -4.9405    0.0000 C   0  0  0  0  0  0  0  0  0  0  0  0\n"
                "   -3.1600   -5.6905    0.0000 C   0  0  0  0  0  0  0  0  0  0  0  0\n"
                "   -0.4344   -5.4040    0.0000 C   0  0  0  0  0  0  0  0  0  0  0  0\n"
                "   -4.4591   -3.4405    0.0000 C   0  0  0  0  0  0  0  0  0  0  0  0\n"
                "  1  8  1  0  0  0  0\n"
                "  1 10  1  0  0  0  0\n"
                "  2 10  2  0  0  0  0\n"
                "  2  6  1  0  0  0  0\n"
                "  3  8  2  0  0  0  0\n"
                "  4  5  1  0  0  0  0\n"
                "  4  6  1  0  0  0  0\n"
                "  5  9  2  0  0  0  0\n"
                "  6  7  2  0  0  0  0\n"
                "  7  8  1  0  0  0  0\n"
                "  7  9  1  0  0  0  0\n"
                "M  END"),
        }
        search_results = self.client.\
            cmpd_search_request(searchRequest)
        self.assertGreater(len(search_results["foundCompounds"]), 0)

    @requires_basic_cmpd_reg_load
    def test_008_cmpd_search(self):
        """Test cmpd search request."""

        molStructure = (
            "NSC 1390\n"
            "\n"
            "\n"
            " 10 11  0  0  0  0  0  0  0  0999 V2000\n"
            "   -4.4591   -4.9405    0.0000 N   0  0  0  0  0  0  0  0  0  0  0  0\n"
            "   -3.1600   -2.6905    0.0000 N   0  0  0  0  0  0  0  0  0  0  0  0\n"
            "   -3.1600   -7.1905    0.0000 O   0  0  0  0  0  0  0  0  0  0  0  0\n"
            "   -0.4344   -2.9770    0.0000 N   0  0  0  0  0  0  0  0  0  0  0  0\n"
            "    0.4473   -4.1905    0.0000 N   0  0  0  0  0  0  0  0  0  0  0  0\n"
            "   -1.8610   -3.4405    0.0000 C   0  0  0  0  0  0  0  0  0  0  0  0\n"
            "   -1.8610   -4.9405    0.0000 C   0  0  0  0  0  0  0  0  0  0  0  0\n"
            "   -3.1600   -5.6905    0.0000 C   0  0  0  0  0  0  0  0  0  0  0  0\n"
            "   -0.4344   -5.4040    0.0000 C   0  0  0  0  0  0  0  0  0  0  0  0\n"
            "   -4.4591   -3.4405    0.0000 C   0  0  0  0  0  0  0  0  0  0  0  0\n"
            "  1  8  1  0  0  0  0\n"
            "  1 10  1  0  0  0  0\n"
            "  2 10  2  0  0  0  0\n"
            "  2  6  1  0  0  0  0\n"
            "  3  8  2  0  0  0  0\n"
            "  4  5  1  0  0  0  0\n"
            "  4  6  1  0  0  0  0\n"
            "  5  9  2  0  0  0  0\n"
            "  6  7  2  0  0  0  0\n"
            "  7  8  1  0  0  0  0\n"
            "  7  9  1  0  0  0  0\n"
            "M  END")
        search_results = self.client.\
            cmpd_search(molStructure=molStructure)
        self.assertGreater(len(search_results["foundCompounds"]), 0)

    @requires_basic_cmpd_reg_load
    def test_009_export_cmpd_search_results(self):
        """Test export cmpd search results."""
        search_results = {
            "foundCompounds": [
                {
                    "lotIDs": [
                        {
                            "corpName": "CMPD-0000001-001"
                        }
                    ],
                }
            ]
        }
        # Full search results possibilities
        # search_results = {
        #     "foundCompounds": [
        #         {
        #             "corpName": "CMPD-0000001",
        #             "corpNameType": "Parent",
        #             "lotIDs": [
        #                 {
        #                     "buid": 0,
        #                     "corpName": "CMPD-0000001-001",
        #                     "lotNumber": 1,
        #                     "registrationDate": "01/29/2020",
        #                     "synthesisDate": "01/29/2020"
        #                 }
        #             ],
        #             "molStructure": "MOLFILE STRUCTURE"
        #             "parentAliases": [],
        #             "stereoCategoryName": "Achiral",
        #             "stereoComment": ""
        #         }
        #     ],
        #     "lotsWithheld": False
        # }
        search_results_export = self.client.\
            export_cmpd_search_results(search_results)
        self.assertIn('reportFilePath', search_results_export)
        self.assertIn('summary', search_results_export)

    @requires_basic_cmpd_reg_load
    def test_010_export_cmpd_search_results_get_file(self):
        """Test export cmpd search results get file."""
        search_results = {
            "foundCompounds": [
                {
                    "lotIDs": [
                        {
                            "corpName": "CMPD-0000001-001"
                        }
                    ],
                }
            ]
        }
        search_results_export = self.client.\
            export_cmpd_search_results(search_results)
        self.assertIn('reportFilePath', search_results_export)
        self.assertIn('summary', search_results_export)
        self.assertEquals(search_results_export['summary'], "Successfully exported 1 lots.")
        search_results_export = self.client.\
            get_file(search_results_export['reportFilePath'])

    @requires_basic_cmpd_reg_load
    def test_011_get_sdf_file_for_lots(self):
        """Test get sdf file for lots."""
        search_results_export = self.client.\
            get_sdf_file_for_lots(["CMPD-0000001-001"])
        self.assertIn('content', search_results_export)
        content = str(search_results_export['content'])
        self.assertIn('<Parent Corp Name>\\nCMPD-0000001', content)
        self.assertIn('<Lot Corp Name>\\nCMPD-0000001-001', content)
        self.assertIn(f'<Project>\\n{self.global_project_code}', content)
        self.assertIn('<Parent Stereo Category>\\nUnknown', content)
        self.assertIn('content-type', search_results_export)
        self.assertIn('name', search_results_export)
        self.assertIn('content-length', search_results_export)
        self.assertIn('last-modified', search_results_export)

    @requires_basic_cmpd_reg_load
    def test_012_write_sdf_file_for_lots(self):
        """Test get sdf file for lots."""
        out_file_path = self.client.\
            write_sdf_file_for_lots(["CMPD-0000001-001"], Path(self.tempdir))
        self.assertTrue(out_file_path.exists())
        out_file_path = self.client\
            .write_sdf_file_for_lots(["CMPD-0000001-001"],
                                     Path(self.tempdir, "output.sdf"))
        self.assertTrue(out_file_path.exists())
        self.assertEqual('output.sdf', out_file_path.name)

    @requires_basic_cmpd_reg_load
    def test_013_experiment_loader_request(self):
        """Test experiment loader request."""
        data_file_to_upload = Path(__file__).\
            resolve().parent.joinpath('test_acasclient', '1_1_Generic.xlsx')
        files = self.client.upload_files([data_file_to_upload])
        request = {"user": "bob",
                   "fileToParse": files['files'][0]["name"],
                   "reportFile": "",
                   "imagesFile": None,
                   "dryRunMode": True}
        response = self.client.experiment_loader_request(request)
        self.assertIn('results', response)
        self.assertIn('errorMessages', response)
        self.assertIn('hasError', response)
        self.assertIn('hasWarning', response)
        self.assertIn('transactionId', response)
        self.assertIsNone(response['transactionId'])
        request = {"user":
                   "bob",
                   "fileToParse": files['files'][0]["name"],
                   "reportFile": "", "imagesFile": None,
                   "dryRunMode": False}
        response = self.client.experiment_loader_request(request)
        self.assertIn('transactionId', response)
        self.assertIsNotNone(response['transactionId'])

<<<<<<< HEAD
    @requires_basic_experiment_load
    def test_015_get_protocols_by_label(self, experiment):
=======
    def test_014_experiment_loader(self):
        """Test experiment loader."""

        def experiment_load_test(data_file_to_upload, dry_run_mode, self):
            response = self.client.\
                experiment_loader(data_file_to_upload, "bob", dry_run_mode)
            self.assertIn('results', response)
            self.assertIn('errorMessages', response)
            self.assertIn('hasError', response)
            self.assertIn('hasWarning', response)
            self.assertIn('transactionId', response)
            if dry_run_mode:
                self.assertIsNone(response['transactionId'])
            else:
                self.assertIsNotNone(response['transactionId'])
            return response

        def csv_to_txt(data_file_to_upload, self):
            # Get the file name but change it to .txt
            file_name = data_file_to_upload.name
            file_name = file_name.replace(".csv", ".txt")
            temp_file_path = Path(self.tempdir, file_name)
            # Change the delim to the new delim
            with open(data_file_to_upload, 'r') as f:
                with open(temp_file_path, 'w') as f2:
                    for line in f:
                        f2.write(line.replace(',', "\t"))
            return temp_file_path

        data_file_to_upload = Path(__file__).resolve()\
            .parent.joinpath('test_acasclient', '1_1_Generic.xlsx')
        experiment_load_test(data_file_to_upload, True, self)
        experiment_load_test(data_file_to_upload, False, self)

        
        # Test for csv format file
        data_file_to_upload = Path(__file__).resolve()\
            .parent.joinpath('test_acasclient', 'uniform-commas-with-quoted-text.csv')
        experiment_load_test(data_file_to_upload, True, self)
        experiment_load_test(data_file_to_upload, False, self)
        txt_file = csv_to_txt(data_file_to_upload, self)
        experiment_load_test(txt_file, True, self)
        experiment_load_test(txt_file, False, self)

        # Test for non-uniform comma format file
        data_file_to_upload = Path(__file__).resolve()\
            .parent.joinpath('test_acasclient', 'non-uniform-commas-with-quoted-text.csv')
        experiment_load_test(data_file_to_upload, True, self)
        experiment_load_test(data_file_to_upload, False, self)
        txt_file = csv_to_txt(data_file_to_upload, self)
        experiment_load_test(txt_file, True, self)
        experiment_load_test(txt_file, False, self)

        # Test for malformed single quote format file
        def assert_malformed_single_quote_file(response, self):
            self.assertTrue(response['hasError'])
            self.assertIn('errorMessages', response)
            hasEOFError = False 
            for message in response['errorMessages'] :
                if(message['message'].endswith('EOF within quoted string')):
                    hasEOFError = True
            self.assertTrue(hasEOFError)

            
        data_file_to_upload = Path(__file__).resolve()\
            .parent.joinpath('test_acasclient', 'malformatted-single-quote.csv')
        response = experiment_load_test(data_file_to_upload, True, self)
        assert_malformed_single_quote_file(response, self)
        txt_file = csv_to_txt(data_file_to_upload, self)
        response = experiment_load_test(txt_file, True, self)
        assert_malformed_single_quote_file(response, self)

        # Test for same header with different data types
        data_file_to_upload = Path(__file__).resolve()\
            .parent.joinpath('test_acasclient', 'same-header-different-data-types.csv')
        response = experiment_load_test(data_file_to_upload, True, self)
        self.assertTrue(response['hasError'])
        MSG = "The following header(s) are duplicated: 'mods'. Uploads cannot contain the same result header twice. Please rename the duplicate headers or consolidate the data and try again."
        # We also expect a warning about the Protocol not existing
        self.assertEqual(len(response['errorMessages']), 2)
        self.assertEqual(response['errorMessages'][0]['message'], MSG)
        self.assertIn(MSG, response['results']['htmlSummary'])

        # Speed test dry run
        try:
            # Dry run on 50 K row file with 3 columns of data should take
            # less than 25 seconds to complete. On my machine it takes
            # about 9 seconds. This is a sanity check to make sure the
            # dry run hasn't slowed significantly.
            with Timeout(seconds=25):
                data_file_to_upload = Path(__file__).resolve()\
                    .parent.joinpath('test_acasclient', '50k-lines.csv')
                experiment_load_test(data_file_to_upload, True, self)
        except TimeoutError:
            self.fail("Timeout error")
        else:
            pass


    def test_015_get_protocols_by_label(self):
>>>>>>> 08ed4f83
        """Test get protocols by label"""
        protocols = self.client.get_protocols_by_label("Test Protocol")
        self.assertGreater(len(protocols), 0)
        self.assertIn('codeName', protocols[0])
        self.assertIn('lsLabels', protocols[0])
        self.assertEqual(protocols[0]["lsLabels"][0]["labelText"],
                         "Test Protocol")
        fakeProtocols = self.client.get_protocols_by_label("Fake Protocol")
        self.assertEqual(len(fakeProtocols), 0)

    @requires_basic_experiment_load
    def test_016_get_experiments_by_protocol_code(self, experiment):
        """Test get experiments by protocol code."""
        protocols = self.client.get_protocols_by_label("Test Protocol")
        experiments = self.client.\
            get_experiments_by_protocol_code(protocols[0]["codeName"])
        self.assertGreater(len(experiments), 0)
        self.assertIn('codeName', experiments[0])
        self.assertIn('lsLabels', experiments[0])
        self.assertEqual(experiments[0]["lsLabels"][0]["labelText"],
                         "Test Experiment")
        experiments = self.client.\
            get_experiments_by_protocol_code("FAKECODE")
        self.assertIsNone(experiments)

    @requires_basic_experiment_load
    def test_017_get_experiment_by_code(self, experiment):
        """Test get experiment by code."""
        experiment = self.client.get_experiment_by_code(experiment['codeName'])
        self.assertIn('codeName', experiment)
        self.assertIn('lsLabels', experiment)
        experiment = self.client.get_experiment_by_code("FAKECODE")
        self.assertIsNone(experiment)

    @requires_basic_experiment_load
    def test_018_get_source_file_for_experient_code(self, experiment):
        """Test get source file for experiment code."""
        experiment = self.client.get_experiment_by_code(experiment['codeName'])
        source_file = self.client.\
            get_source_file_for_experient_code(experiment['codeName'])
        self.assertIn('content', source_file)
        self.assertIn('content-type', source_file)
        self.assertIn('name', source_file)
        self.assertIn('content-length', source_file)
        self.assertIn('last-modified', source_file)
        source_file = self.client.\
            get_source_file_for_experient_code("FAKECODE")
        self.assertIsNone(source_file)

    @requires_basic_experiment_load
    def test_019_write_source_file_for_experient_code(self, experiment):
        """Test get source file for experiment code."""
        source_file_path = self.client.\
            write_source_file_for_experient_code(experiment['codeName'], self.tempdir)
        self.assertTrue(source_file_path.exists())

    @requires_basic_cmpd_reg_load
    def test_020_get_meta_lot(self):
        """Test get meta lot."""
        meta_lot = self.client.\
            get_meta_lot('CMPD-0000001-001')
        self.assertIsNotNone(meta_lot)
        self.assertEqual(meta_lot['lot']['corpName'], 'CMPD-0000001-001')

    @requires_basic_experiment_load
    def test_021_experiment_search(self, experiment):
        """Test experiment generic search."""
        results = self.client.\
            experiment_search('EXPT')
        self.assertIsNotNone(results)
        self.assertGreater(len(results), 0)
        self.assertIn('codeName', results[0])

    @requires_basic_cmpd_reg_load
    def test_022_get_cmpdreg_bulk_load_files(self):
        """Test get cmpdreg bulk load files."""
        results = self.client.\
            get_cmpdreg_bulk_load_files()
        self.assertIsNotNone(results)
        self.assertGreater(len(results), 0)
        self.assertIn('fileDate', results[0])

    @requires_basic_cmpd_reg_load
    def test_023_check_cmpdreg_bulk_load_file_dependency(self):
        """Test cmpdreg bulk load file dependency."""
        files = self.client.\
            get_cmpdreg_bulk_load_files()
        results = self.client.\
            check_cmpdreg_bulk_load_file_dependency(-1)
        self.assertIsNone(results)

        results = self.client.\
            check_cmpdreg_bulk_load_file_dependency(files[0]["id"])
        self.assertIsNotNone(results)
        self.assertIn('canPurge', results)
        self.assertIn('summary', results)

    def test_024_purge_cmpdreg_bulk_load_file(self):
        """Test cmpdreg bulk load file dependency."""

        results = self.client.\
            purge_cmpdreg_bulk_load_file(-1)
        self.assertIsNone(results)

        test_012_upload_file_file = Path(__file__).resolve().parent\
            .joinpath('test_acasclient', 'test_012_register_sdf.sdf')
        mappings = [{
            "dbProperty": "Parent Stereo Category",
            "defaultVal": "Unknown",
            "required": True,
            "sdfProperty": None
        }]
        registration_result = self.client.register_sdf(test_012_upload_file_file, "bob",
                                                       mappings)
        self.assertIn('New lots of existing compounds: 2', registration_result['summary'])

        # purge the bulk load file
        results = self.client.\
            purge_cmpdreg_bulk_load_file(registration_result["id"])
        self.assertIn('summary', results)
        self.assertIn('Successfully purged file', results['summary'])
        self.assertIn('success', results)
        self.assertTrue(results['success'])

    @requires_basic_experiment_load
    def test_025_delete_experiment(self, experiment):
        """Test delete experiment."""

        response = self.client.\
            delete_experiment(experiment['codeName'])
        self.assertIsNotNone(response)
        self.assertIn('codeValue', response)
        self.assertEqual('deleted', response['codeValue'])
        experiment = self.client.get_experiment_by_code(experiment['codeName'])
        self.assertIsNotNone(experiment)
        self.assertTrue(experiment['ignored'])
        experiment_status = acasclient.\
            get_entity_value_by_state_type_kind_value_type_kind(
                experiment,
                "metadata",
                "experiment metadata",
                "codeValue",
                "experiment status")
        self.assertIn('codeValue', experiment_status)
        self.assertEqual('deleted', experiment_status['codeValue'])

    def test_027_get_ls_thing(self):
        ls_thing = self.client.get_ls_thing("project",
                                            "project",
                                            self.global_project_code)
        self.assertIn('codeName', ls_thing)
        self.assertEqual(self.global_project_code, ls_thing["codeName"])
        ls_thing = self.client.get_ls_thing("project",
                                            "project",
                                            "FAKE")
        self.assertIsNone(ls_thing)

    def test_026_save_ls_thing(self):
        code = str(uuid.uuid4())
        ls_thing = create_project_thing(code)
        saved_ls_thing = self.client.save_ls_thing(ls_thing)
        self.assertIn('codeName', saved_ls_thing)
        self.assertEqual(code, saved_ls_thing["codeName"])

    def test_027_get_ls_things_by_codes(self):
        codes = []
        for n in range(3):
            code = str(uuid.uuid4())
            ls_thing = create_project_thing(code)
            self.client.save_ls_thing(ls_thing)
            codes.append(ls_thing["codeName"])

        ls_things = self.client.get_ls_things_by_codes("project",
                                                       "project",
                                                       codes)
        self.assertEqual(len(ls_things), len(codes))
        self.assertIn('codeName', ls_things[0])
        self.assertIn(ls_things[0]['codeName'], codes)

    def test_028_save_ls_thing_list(self):
        ls_things = []
        for n in range(3):
            code = str(uuid.uuid4())
            ls_things.append(create_project_thing(code))

        saved_ls_things = self.client.save_ls_thing_list(ls_things)
        self.assertEqual(len(saved_ls_things), len(ls_things))
        self.assertIn('codeName', saved_ls_things[0])

    def test_029_update_ls_thing_list(self):
        ls_things = []
        new_codes = []
        for n in range(3):
            code = str(uuid.uuid4())
            ls_thing = create_project_thing(code)
            saved_thing = self.client.save_ls_thing(ls_thing)
            new_code = str(uuid.uuid4())
            new_codes.append(new_code)
            saved_thing["codeName"] = new_code
            ls_things.append(saved_thing)

        updated_ls_things = self.client.update_ls_thing_list(ls_things)
        self.assertEqual(len(updated_ls_things), len(ls_things))
        self.assertIn('codeName', updated_ls_things[0])

    def test_030_get_thing_codes_by_labels(self):
        codes = []
        names = []
        aliases = []
        for n in range(3):
            code = str(uuid.uuid4())
            name = str(uuid.uuid4())
            alias = str(uuid.uuid4())
            ls_thing = create_project_thing(code, name, alias)
            self.client.save_ls_thing(ls_thing)
            codes.append(code)
            names.append(name)
            aliases.append(alias)

        # Verify search by code type and kind works without label filter
        results = self.client.get_thing_codes_by_labels('project',
                                                        'project',
                                                        codes)

        self.assertEqual(len(results), len(codes))
        self.assertIn('preferredName', results[0])
        # Preferred name should be the name sent to the service as preferred, not the code
        self.assertIn(results[0]["preferredName"], names)

        # Adding label type and label kind should not stop searching by code name
        # but the preferred ids should still be the names
        results = self.client.get_thing_codes_by_labels('project',
                                                        'project',
                                                        codes,
                                                        'garbageshouldnotexist',
                                                        'garbageshouldnotexist')
        self.assertEqual(len(results), len(codes))
        self.assertIn(results[0]["preferredName"], names)

        # Searching by labels without limiting by label type/kind  should give results
        results = self.client.get_thing_codes_by_labels('project',
                                                        'project',
                                                        names)
        self.assertEqual(len(results), len(names))
        self.assertIn(results[0]["preferredName"], names)

        # Searching by names and filtering label types and kinds should give no results when no matching
        results = self.client.get_thing_codes_by_labels('project',
                                                        'project',
                                                        names,
                                                        'garbageshouldnotexist',
                                                        'garbageshouldnotexist')
        self.assertEqual(len(results), len(names))
        self.assertEqual(results[0]["preferredName"], '')

        # Searching when code and label is the same should still produce a single response
        codeAndName = str(uuid.uuid4())
        alias = str(uuid.uuid4())
        ls_thing = create_project_thing(codeAndName, codeAndName, alias)
        self.client.save_ls_thing(ls_thing)
        results = self.client.get_thing_codes_by_labels('project',
                                                        'project',
                                                        [codeAndName])
        self.assertEqual(results[0]["preferredName"], codeAndName)

        # Searching by alias should work but still return preferredNames
        results = self.client.get_thing_codes_by_labels('project',
                                                        'project',
                                                        aliases)
        self.assertEqual(len(results), len(names))
        self.assertIn(results[0]["preferredName"], names)

        # Searching by alias should work but still return preferredNames even when specifying labeltype and kind
        results = self.client.get_thing_codes_by_labels('project',
                                                        'project',
                                                        aliases,
                                                        'name',
                                                        'project alias')
        self.assertEqual(len(results), len(names))
        self.assertIn(results[0]["preferredName"], names)

    def test_031_get_saved_entity_codes(self):
        labels = []
        for n in range(3):
            code = str(uuid.uuid4())
            label = str(uuid.uuid4())
            ls_thing = create_project_thing(code, label)
            self.client.save_ls_thing(ls_thing)
            labels.append(label)
        labels.append("FAKE")
        results = self.client.get_saved_entity_codes('project',
                                                     'project',
                                                     labels)
        self.assertEqual(len(results[0]), len(labels)-1)
        self.assertEqual(len(results[1]), 1)

        # Verify that limiting by label type/kind gives correct result
        results = self.client.get_saved_entity_codes('project',
                                                     'project',
                                                     labels,
                                                     'name',
                                                     'project name')
        self.assertEqual(len(results[0]), len(labels)-1)
        self.assertEqual(len(results[1]), 1)

        # Verify that limiting by nonexistant label type/kind give 0 results
        results = self.client.get_saved_entity_codes('project',
                                                     'project',
                                                     labels,
                                                     'badtype',
                                                     'badkind')
        self.assertEqual(len(results[0]), 0)
        self.assertEqual(len(results[1]), len(labels))

    def test_032_advanced_search_ls_things(self):
        codes = []
        for n in range(3):
            code = str(uuid.uuid4())
            ls_thing = create_project_thing(code)
            self.client.save_ls_thing(ls_thing)
            codes.append(code)

        value_listings = [{
            "stateType": "metadata",
            "stateKind": "project metadata",
            "valueType": "codeValue",
            "valueKind": "project status",
            "operator": "="
        }]
        ls_things = self.client\
            .advanced_search_ls_things('project', 'project', 'active',
                                       value_listings=value_listings,
                                       codes_only=False,
                                       max_results=1000)
        self.assertGreaterEqual(len(ls_things), 3)
        self.assertIn('codeName', ls_things[0])

        return_codes = self.client\
            .advanced_search_ls_things('project', 'project', 'active',
                                       value_listings=value_listings,
                                       codes_only=True,
                                       max_results=1000)
        self.assertIn(codes[0], return_codes)

        # Use 'codetable' data 'format'; 'codes_only' is False
        results = self.client\
            .advanced_search_ls_things('project', 'project', 'active',
                                       value_listings=value_listings,
                                       codes_only=False,
                                       max_results=1000,
                                       combine_terms_with_and=True,
                                       format='codetable')
        return_codes = [res['code'] for res in results]
        self.assertIn(codes[0], return_codes)

        # Test 'combine_terms_with_and'
        value_listings[0]['value'] = 'active'
        value_listings.append({
            "stateType": "metadata",
            "stateKind": "project metadata",
            "valueType": "codeValue",
            "valueKind": "project is restricted",
            "operator": "=",
            'value': 'true'  # Default is false
        })

        results = self.client\
            .advanced_search_ls_things('project', 'project', None,
                                       value_listings=value_listings,
                                       codes_only=True,
                                       max_results=1000,
                                       combine_terms_with_and=False)
        assert len(results) >= 3

        results = self.client\
            .advanced_search_ls_things('project', 'project', None,
                                       value_listings=value_listings,
                                       codes_only=True,
                                       max_results=1000,
                                       combine_terms_with_and=True)
        assert len(results) == 0

        # Test with Labels
        label_listings = [
            {
                "labelType": "name",
                "labelKind": "project name",
                "operator": "=",
                "labelText": codes[0]
            }]
        results = self.client\
            .advanced_search_ls_things('project', 'project', None,
                                       label_listings=label_listings,
                                       codes_only=True,
                                       max_results=1000,
                                       combine_terms_with_and=True)
        assert len(results) == 1


    @requires_basic_cmpd_reg_load
    def test_033_get_all_lots(self):
        """Test get all lots request."""

        all_lots = self.client.get_all_lots()
        self.assertGreater(len(all_lots), 0)
        self.assertIn('id', all_lots[0])
        self.assertIn('lotCorpName', all_lots[0])
        self.assertIn('lotNumber', all_lots[0])
        self.assertIn('parentCorpName', all_lots[0])
        self.assertIn('registrationDate', all_lots[0])
        self.assertIn('project', all_lots[0])

    def test_034_get_ls_things_by_type_and_kind(self):
        codes = []
        for n in range(3):
            code = str(uuid.uuid4())
            ls_thing = create_project_thing(code)
            self.client.save_ls_thing(ls_thing)
            codes.append(ls_thing["codeName"])

        ls_things = self.client.get_ls_things_by_type_and_kind("project",
                                                               "project",
                                                               "stub")
        self.assertIn('codeName', ls_things[0])
        returnedCodes = []
        for thing in ls_things:
            if thing['codeName'] in codes:
                returnedCodes.append(thing['codeName'])
        self.assertEqual(len(returnedCodes), len(codes))
        self.assertIn('codeName', ls_things[0])

        # Verify that codectable format works
        ls_things = self.client.get_ls_things_by_type_and_kind("project",
                                                               "project",
                                                               format="codetable")
        self.assertIn('code', ls_things[0])

        # Verify that giving bad format gives ValueError
        with self.assertRaises(ValueError):
            self.client.get_ls_things_by_type_and_kind("project",
                                                       "project",
                                                       format="badformat")

    def test_035_test_create_label_sequence(self):
        labelPrefix = "TESTSEQ"+str(uuid.uuid4())
        sequence = self.client.create_label_sequence(
            labelPrefix, 0, 0, "-", "id_corpName", "parent_compound")
        self.assertIn('dbSequence', sequence)
        self.assertIn(labelPrefix, sequence["labelPrefix"])
        self.assertIn('id_corpName', sequence["labelTypeAndKind"])
        self.assertIn('parent_compound', sequence["thingTypeAndKind"])

    def test_036_get_all_label_sequences(self):
        sequences = self.client.get_all_label_sequences()
        self.assertGreater(len(sequences), 0)
        self.assertIn('dbSequence', sequences[0])
        self.assertIn('labelPrefix', sequences[0])
        self.assertIn('thingTypeAndKind', sequences[0])

    def test_037_get_label_sequence_by_types_and_kinds(self):
        labelTypeAndKind = "id_corpName"
        thingTypeAndKind = "parent_compound"
        sequences = self.client.get_label_sequence_by_types_and_kinds(
            labelTypeAndKind, thingTypeAndKind)
        self.assertGreater(len(sequences), 0)
        for sequence in sequences:
            self.assertEqual(labelTypeAndKind, sequence["labelTypeAndKind"])
            self.assertEqual(thingTypeAndKind, sequence["thingTypeAndKind"])

    def test_038_get_labels(self):
        numberOfLabels = 5
        labels = self.client.get_labels(
            "id_codeName", "document_experiment", numberOfLabels)
        self.assertEqual(len(labels), numberOfLabels)
        for label in labels:
            self.assertIn('autoLabel', label)

    def test_039_get_all_ddict_values(self):
        all_ddict_values = self.client.get_all_ddict_values()
        self.assertGreater(len(all_ddict_values), 0)
        for ddict_value in all_ddict_values:
            self.assertIn('codeType', ddict_value)
            self.assertIn('codeKind', ddict_value)
            self.assertIn('code', ddict_value)

    def test_040_get_ddict_values_by_type_and_kind(self):
        codeType = "experiment metadata"
        codeKind = "file type"
        all_ddict_values = self.client.get_ddict_values_by_type_and_kind(
            codeType, codeKind)
        self.assertGreater(len(all_ddict_values), 0)
        for ddict_value in all_ddict_values:
            self.assertIn('codeType', ddict_value)
            self.assertIn('codeKind', ddict_value)
            self.assertEqual(codeType, ddict_value["codeType"])
            self.assertEqual(codeKind, ddict_value["codeKind"])

    def test_041_get_blob_data_by_value_id(self):
        # Save an ls thing with a blob value
        code = str(uuid.uuid4())
        ls_thing, file_name, bytes_array = create_thing_with_blob_value(code)
        saved_ls_thing = self.client.save_ls_thing(ls_thing)

        # Get the blob value from the saved ls thing (does not contain blobValue data)
        saved_blob_value = None
        for state in saved_ls_thing["lsStates"]:
            for value in state["lsValues"]:
                if value["lsType"] == "blobValue":
                    saved_blob_value = value
                    break

        # Blob value should return and the comments should be set to the file name
        self.assertIsNotNone(saved_blob_value)
        self.assertEqual(saved_blob_value["comments"], file_name)

        # Get the actual blob value data by value id
        blob_data = self.client.get_blob_data_by_value_id(
            saved_blob_value["id"])

        # Assert that the returned blob data is of type bytes and is equal to the blob data sent in
        self.assertEqual(type(blob_data), bytes)
        self.assertEqual(blob_data, bytes_array)

    @requires_absent_basic_cmpd_reg_load
    def test_042_cmpd_structure_search(self):
        """Test cmpd structure search request."""
        # Get a mapping of the registered parents and their structures
        result = self.basic_cmpd_reg_load()
        for file in result['report_files']:
            if file['name'].endswith('registered.sdf'):
                registered_sdf_content = file['parsed_content']
                structures = {}
                for compound in registered_sdf_content:
                    meta_lot = self.client.get_meta_lot(compound['properties']['Registered Lot Corp Name'])
                    if meta_lot is None:
                        self.fail("Expected meta lot to be found for registered compound.")
                    structures[meta_lot['lot']['parent']['id']] = compound['ctab']
                break

        # Search for the structures and verify that the returned parent id matches that of the registered parent id
        for id in structures:
            mol_structure = structures[id]
            search_results = self.client.\
                cmpd_structure_search(molStructure=mol_structure, searchType = "duplicate_tautomer")
            self.assertGreater(len(search_results), 0)
            self.assertEqual(search_results[0], id)


        # Search for an empty mol to verify no false positive
        search_results = self.client.\
            cmpd_structure_search(molStructure=EMPTY_MOL, searchType = "duplicate_tautomer")
        self.assertEqual(len(search_results), 0)

    @requires_node_api
    def test_044_author_and_role_apis(self):
        # Test that as an admin you can fetch authors
        all_authors = self.client.get_authors()
        self.assertGreater(len(all_authors), 0)
        # Test that as an admin you can create an author
        author = {
            "firstName": "John",
            "lastName": "Doe",
            "userName": "jdoe",
            "emailAddress": "john@example.com",
            "password": str(uuid.uuid4()),
        }
        self.test_usernames.append(author['userName'])
        new_author = self.client.create_author(author)
        self.assertEqual(new_author["firstName"], author["firstName"])
        self.assertEqual(new_author["lastName"], author["lastName"])
        self.assertEqual(new_author["userName"], author["userName"])
        self.assertEqual(new_author["emailAddress"], author["emailAddress"])
        self.assertEqual(new_author.get('password'), None)
        self.assertIsNotNone(new_author.get('codeName'))
        # Test as an admin you can grant the user roles
        acas_user_author_role = {
            'userName': new_author['userName'],
            'roleType': 'System',
            'roleKind': 'ACAS',
            'roleName': 'ROLE_ACAS-USERS',
        }
        cmpdreg_user_author_role = {
            'userName': new_author['userName'],
            'roleType': 'System',
            'roleKind': 'CmpdReg',
            'roleName': 'ROLE_CMPDREG-USERS',
        }
        roles_to_add = [acas_user_author_role, cmpdreg_user_author_role]
        self.client.update_author_roles(roles_to_add)
        # Fetch the updated author so we can check its attributes
        updated_author = self.client.get_author_by_username(new_author['userName'])
        # Confirm the roles were granted
        self.assertEqual(len(updated_author['authorRoles']), 2)
        for author_role in updated_author['authorRoles']:
            role = author_role['roleEntry']
            self.assertEqual(role['lsType'], 'System')
            self.assertIn(role['lsKind'], ['ACAS', 'CmpdReg'])
            self.assertIn(role['roleName'], ['ROLE_ACAS-USERS', 'ROLE_CMPDREG-USERS'])
        # Revoke the CmpdReg role
        roles_to_remove = [cmpdreg_user_author_role]
        self.client.update_author_roles(author_roles_to_delete=roles_to_remove)
        # Confirm a role was revoked
        updated_author = self.client.get_author_by_username(new_author['userName'])
        self.assertEqual(len(updated_author['authorRoles']), 1)
        role = updated_author['authorRoles'][0]['roleEntry']
        self.assertEqual(role['roleName'], 'ROLE_ACAS-USERS')
        # Try adding a role by updating the author
        # Unfortunately we need to hardcode the id of the role, or fetch it from the server
        nested_cmpdreg_role = {
            'roleEntry': {
                'id': 3,
                'lsType': 'System',
                'lsKind': 'CmpdReg',
                'roleName': 'ROLE_CMPDREG-USERS',
            }
        }
        updated_author['authorRoles'].append(nested_cmpdreg_role)
        self.client.update_author(updated_author)
        # Confirm the role was added
        updated_author = self.client.get_author_by_username(new_author['userName'])
        self.assertEqual(len(updated_author['authorRoles']), 2)
        # Confirm the legacy 'updateProjectRoles' endpoint is still functional
        self.client.update_project_roles([cmpdreg_user_author_role])
        updated_author = self.client.get_author_by_username(new_author['userName'])
        self.assertEqual(len(updated_author['authorRoles']), 2)
        self.client.update_project_roles(author_roles_to_delete=[cmpdreg_user_author_role])
        updated_author = self.client.get_author_by_username(new_author['userName'])
        self.assertEqual(len(updated_author['authorRoles']), 1)
        # Try login with the new user, which will fail due to account not being activated
        # Database authentication requires email address to be confirmed
        user_creds = {
            'username': author['userName'],
            'password': author['password'],
            'url': self.client.url
        }
        with self.assertRaises(RuntimeError):
            acasclient.client(user_creds)
        # Now use the "backdoor" route to create a non-admin account which will be activated
        test_username = 'test_user'
        test_password = str(uuid.uuid4())
        self.test_usernames.append(test_username)
        new_user = create_backdoor_user(test_username, test_password)
        user_creds = {
            'username': test_username,
            'password': test_password,
            'url': self.client.url
        }
        user_client = acasclient.client(user_creds)
        # Confirm the user can access projects
        projects = user_client.projects()
        self.assertGreater(len(projects), 0)
        # Check that a non-admin cannot create more authors
        with self.assertRaises(requests.HTTPError) as context:
            author = {
                "firstName": "Jane",
                "lastName": "Doe",
                "userName": "jadoe",
                "emailAddress": "jane@example.com",
                "password": str(uuid.uuid4()),
            }
            user_client.create_author(author)
        self.assertIn('500 Server Error', str(context.exception))
        # Check a non-admin can access the list of authors
        authors = user_client.get_authors()
        self.assertGreater(len(authors), 0)
        # Confirm a non-admin cannot escalate user roles
        with self.assertRaises(requests.HTTPError) as context:
            cmpdreg_user_author_role['userName'] = test_username
            user_client.update_author_roles([cmpdreg_user_author_role])
        self.assertIn('500 Server Error', str(context.exception))
        # Confirm a non-admin cannot revoke user roles
        with self.assertRaises(requests.HTTPError) as context:
            acas_user_author_role['userName'] = test_username
            user_client.update_author_roles(author_roles_to_delete=[acas_user_author_role])
        self.assertIn('500 Server Error', str(context.exception))
<<<<<<< HEAD


def csv_to_txt(data_file_to_upload, dir):
    # Get the file name but change it to .txt
    file_name = data_file_to_upload.name
    file_name = file_name.replace(".csv", ".txt")
    file_path = Path(dir, file_name)
    # Change the delim to the new delim
    with open(data_file_to_upload, 'r') as f:
        with open(file_path, 'w') as f2:
            for line in f:
                f2.write(line.replace(',', "\t"))
    return file_path

class TestExperimentLoader(BaseAcasClientTest):
    """Tests for `Experiment Loading`."""
    
    # Test for malformed single quote format file
    def assert_malformed_single_quote_file(self, response):
        self.assertTrue(response['hasError'])
        self.assertIn('errorMessages', response)
        hasEOFError = False 
        for message in response['errorMessages'] :
            if(message['message'].endswith('EOF within quoted string')):
                hasEOFError = True
        self.assertTrue(hasEOFError)

    # Test to check if expected messages are in messages from experiment loader
    def check_expected_messages(self, expected_messages, messages):
        for expected_message in expected_messages:
            # This matches the response error message and level to the expected message and level
            expected_result = [m for m in messages if m['errorLevel'] == expected_message['errorLevel'] and m['message'] == expected_message['message']]
            if 'count' in expected_message:
                if expected_message['count'] > -1:
                    # If count is present and not -1, then we expect the number of results to be equal to the count
                    self.assertEqual(len(expected_result), expected_message['count'])
                else:
                    # If coount is -1, then we don't care about the number of results, just as long as it has the message
                    self.assertGreaterThan(len(expected_result), 0)
            else:
                # Should return 1 and only 1 match
                self.assertEqual(len(expected_result), 1)

    @requires_basic_cmpd_reg_load
    def test_basic_excel(self):
        """Test experiment loader."""

        data_file_to_upload = Path(__file__).resolve()\
            .parent.joinpath('test_acasclient', '1_1_Generic.xlsx')
        self.experiment_load_test(data_file_to_upload, True)
        self.experiment_load_test(data_file_to_upload, False)

    @requires_basic_cmpd_reg_load
    def test_basic_csv(self):
        # Test for csv format file
        data_file_to_upload = Path(__file__).resolve()\
            .parent.joinpath('test_acasclient', 'uniform-commas-with-quoted-text.csv')
        self.experiment_load_test(data_file_to_upload, True)
        self.experiment_load_test(data_file_to_upload, False)
        txt_file = csv_to_txt(data_file_to_upload, self.tempdir)
        self.experiment_load_test(txt_file, True)
        self.experiment_load_test(txt_file, False)

    @requires_basic_cmpd_reg_load
    def test_non_unitform_comma_csv(self):
        # Test for non-uniform comma format file
        data_file_to_upload = Path(__file__).resolve()\
            .parent.joinpath('test_acasclient', 'non-uniform-commas-with-quoted-text.csv')
        self.experiment_load_test(data_file_to_upload, True)
        self.experiment_load_test(data_file_to_upload, False)
        txt_file = csv_to_txt(data_file_to_upload, self.tempdir)
        self.experiment_load_test(txt_file, True)
        self.experiment_load_test(txt_file, False)

    @requires_basic_cmpd_reg_load
    def test_malformed_single_quote(self):

        data_file_to_upload = Path(__file__).resolve()\
            .parent.joinpath('test_acasclient', 'malformatted-single-quote.csv')
        response = self.experiment_load_test(data_file_to_upload, True)
        self.assert_malformed_single_quote_file(response)
        txt_file = csv_to_txt(data_file_to_upload, self.tempdir)
        response = self.experiment_load_test(txt_file, True)
        self.assert_malformed_single_quote_file(response)

    @requires_basic_cmpd_reg_load
    def test_speed(self):
        # Speed test dry run
        try:
            # Dry run on 50 K row file with 3 columns of data should take
            # less than 25 seconds to complete. On my machine it takes
            # about 9 seconds. This is a sanity check to make sure the
            # dry run hasn't slowed significantly.
            with Timeout(seconds=25):
                data_file_to_upload = Path(__file__).resolve()\
                    .parent.joinpath('test_acasclient', '50k-lines.csv')
                self.experiment_load_test(data_file_to_upload, True)
        except TimeoutError:
            self.fail("Timeout error")

    @requires_basic_cmpd_reg_load
    def test_experiment_loader_curve_validation(self):
        # Test dose response curve validation
        data_file_to_upload = Path(__file__).resolve()\
            .parent.joinpath('test_acasclient', '4 parameter D-R-validation.csv')

        response = self.experiment_load_test(data_file_to_upload, True)

        # When loading Dose Resposne format but not having ACAS fit the curves, we shold get a dose response summary table
        self.assertTrue(response['results']['htmlSummary'].find("bv_doseResponseSummaryTable") != -1)

        # Leaving this comment here on how this dict was generted in case there are expected changes we want to make to the expected results match the current results
        # print(json.dumps(response['errorMessages'], sort_keys=True, indent=4))
        expected_messages = [
            {
                "errorLevel": "error",
                "message": "No 'Rendering Hint' was found for curve id '9629'. If a curve id is specified, it must be associated with a Rendering Hint."
            },
            {
                "errorLevel": "warning",
                "message": "The following parameters were not found for curve id '9629'.  Please provide values for these parameters so that curves are drawn properly: EC50"
            },
            {
                "errorLevel": "warning",
                "message": "The following parameters were not found for curve id '8836'.  Please provide values for these parameters so that curves are drawn properly: Min"
            },
            {
                "errorLevel": "warning",
                "message": "The following parameters were not found for curve id '8806'.  Please provide values for these parameters so that curves are drawn properly: Max"
            },
            {
                "errorLevel": "warning",
                "message": "The following parameters were not found for curve id '8788'.  Please provide values for these parameters so that curves are drawn properly: Slope"
            },
            {
                "errorLevel": "warning",
                "message": "The following parameters were not found for curve id '126933'.  Please provide values for these parameters so that curves are drawn properly: Slope, Max"
            },
            {
                "errorLevel": "warning",
                "message": "The following parameters were not found for curve id '126915'.  Please provide values for these parameters so that curves are drawn properly: Slope, Min, Max, EC50"
            },
            {
                "errorLevel": "error",
                "message": "Could not find `Calculated Results` match for `Raw Results` links: 'f'"
            },
            {
                "errorLevel": "warning",
                "message": "A date is not in the proper format. Found: \"5/8/15\" This was interpreted as \"2015-08-05\". Please enter dates as YYYY-MM-DD."
            },
            {
                "errorLevel": "warning",
                "message": "The following column headers have never been loaded in an Experiment before: 'Comment'. If you have loaded a similar Experiment before, please use the same headers that were used previously. If this is a new Protocol, you can proceed without worry."
            },
            {
                "errorLevel": "warning",
                "message": "The R&#178; for curve id 'a' is 0.215 which is < than the threshold value of 0.9."
            },
            {
                "errorLevel": "warning",
                "message": "The R&#178; for curve id 'b' is 0.858 which is < than the threshold value of 0.9."
            },
            {
                "errorLevel": "warning",
                "message": "The R&#178; for curve id 'c' is 0.0601 which is < than the threshold value of 0.9."
            },
            {
                "errorLevel": "warning",
                "message": "Experiment '4 parameter D-R - 2018-05-08' already exists, so the loader will delete its current data and replace it with your new upload. If you do not intend to delete and reload data, enter a new Experiment Name."
            }
        ]
        self.assertEqual(len(response['errorMessages']), len(expected_messages))
        self.check_expected_messages(expected_messages, response['errorMessages'])

    @requires_basic_cmpd_reg_load
    def test_dose_response_experiment_loader(self):
        """Test dose response experiment loader."""
        data_file_to_upload = Path(__file__).resolve()\
            .parent.joinpath('test_acasclient', '4 parameter D-R.csv')
        request = {
            "data_file": data_file_to_upload,
            "user": "bob",
            "dry_run": True,
            "model_fit_type": "4 parameter D-R",
            "fit_settings": {
                "smartMode":True,
                "inactiveThresholdMode":True,
                "inactiveThreshold":20,
                "theoreticalMaxMode":False,
                "theoreticalMax":None,
                "inverseAgonistMode":False,
                "max":{
                    "limitType":"none"
                },
                "min":{
                    "limitType":"none"
                },
                "slope":{
                    "limitType":"none"
                },
                "baseline":{
                    "value":0
                }
            }
        }
        response = self.client.\
            dose_response_experiment_loader(**request)
        self.assertIn("experiment_loader_response", response)
        self.assertIn('results', response["experiment_loader_response"])
        self.assertIn('errorMessages', response["experiment_loader_response"])
        self.assertIn('hasError', response["experiment_loader_response"])
        self.assertIn('hasWarning', response["experiment_loader_response"])
        self.assertIn('transactionId', response["experiment_loader_response"])
        self.assertIsNone(response["experiment_loader_response"]['transactionId'])
        self.assertIsNone(response['dose_response_fit_response'])

        # When loading dose response data and doing a curve fit we shold NOT get a dose response summary table because acas isn't evaluating the uploaded
        # curve fit parameters (it replaces it with it's own curve fits)
        self.assertTrue(response["experiment_loader_response"]['results']['htmlSummary'].find("bv_doseResponseSummaryTable") == -1)

        # Read the file as a string so that we can update the data
        with open(data_file_to_upload, 'r') as f:
            data_file_as_string = f.read()

        # Substitute Format with "Generic" to test for warning for uploading Generic to 
        # a Dose Response experiment
        data_file_as_string = data_file_as_string.replace("Format,Dose Response", "Format,Generic")
        request["data_file"] = {
            "name": f.name,
            "data": data_file_as_string
        }
        response = self.client.\
            dose_response_experiment_loader(**request)

        # Dose response load should warn that a Generic file was uploaded which had a curve id
        self.assertIn("experiment_loader_response", response)
        self.assertIn('results', response["experiment_loader_response"])
        self.assertIn('hasWarning', response["experiment_loader_response"])
        self.assertTrue(response["experiment_loader_response"]['hasWarning'])
        self.assertIn('errorMessages', response["experiment_loader_response"])
        # Assert that error messages has a warning message
        genericFormatUploadedAsDoseResponse = "The upload 'Format' was set to 'Generic' and a 'curve id' column was found. Curve data may not upload correctly."
        matchingMessage = None
        for error_message in response["experiment_loader_response"]['errorMessages']:
            if error_message['errorLevel'] == 'warning':
                # Check if warning has the message in it
                if genericFormatUploadedAsDoseResponse in error_message['message']:
                    matchingMessage = True
        if matchingMessage is None:
            self.fail("ACAS did not produce warning that 'Generic' was uploaded as 'Dose")
        
        # Use the original data file for further tests
        request["data_file"] = data_file_to_upload
        request["dry_run"] = False
        response = self.client.\
            dose_response_experiment_loader(**request)

        self.assertIn('transactionId', response["experiment_loader_response"])
        self.assertIsNotNone(response["experiment_loader_response"]['transactionId'])
        self.assertIsNotNone(response["experiment_loader_response"]['results'])
        self.assertIsNotNone(response["experiment_loader_response"]['results']['experimentCode'])

        self.assertIn('dose_response_fit_response', response)
        self.assertIn('results', response["dose_response_fit_response"])
        self.assertIn('htmlSummary', response["dose_response_fit_response"]['results'])
        self.assertIn('status', response["dose_response_fit_response"]['results'])
        self.assertEqual(response["dose_response_fit_response"]['results']['status'], 'complete')

        # Get Experiment results
        experiment = self.client.\
            get_experiment_by_code(response["experiment_loader_response"]['results']['experimentCode'], full = True)
        self.assertIsNotNone(experiment)
        self.assertIn("analysisGroups", experiment)

        accepted_results_file_path = Path(__file__).resolve().parent\
            .joinpath('test_acasclient', "test_dose_response_experiment_loader_accepted_results.json")

        # Leaving this here to show how to update the accepted results file
        # with open(accepted_results_file_path, 'w') as f:
        #     json.dump(experiment, f, indent=2)

        experiment = anonymize_experiment_dict(experiment)
        
        accepted_results_experiment  = json.loads(accepted_results_file_path.read_text())
        accepted_results_analysis_groups = anonymize_experiment_dict(accepted_results_experiment)["analysisGroups"]
        new_results_analysis_groups = experiment["analysisGroups"]

        # Verify that the analysis groups are the same as the accepted results analysis groups
        # Groups should have been sorted by the "Key" analysis group value uploaded in the dose response file
        for i in range(len(accepted_results_analysis_groups)):
            self.assertDictEqual(accepted_results_analysis_groups[i], new_results_analysis_groups[i])
=======
    
    def _get_or_create_codetable(self, get_method, create_method, code, name):
        """
        Utility function to test creation of simple entities
        """
        # Get all
        codetables = get_method()
        already_exists = code.lower() in [ct['code'].lower() for ct in codetables]
        # Return it if it already exists
        if already_exists:
            result = [ct for ct in codetables if ct['code'].lower() == code.lower()][0]
        else:
            # Create and expect success
            result = create_method(code=code, name=name)
            self.assertIsNotNone(result.get('id'))
        return result
    
    def _create_dupe_codetable(self, create_method, code, name):
        with self.assertRaises(requests.HTTPError) as context:
            resp = create_method(code=code, name=name)
        self.assertIn('409 Client Error: Conflict', str(context.exception))
    
    def test045_register_sdf_case_insensitive(self):
        """Test register sdf with case insensitive lookups"""
        # test values
        CHEMIST = 'bob'
        CHEMIST_NAME = 'Bob Roberts'
        STEREO_CATEGORY = 'Unknown'
        SALT_ABBREV = 'HCl'
        SALT_MOL = "\n  Ketcher 05182214202D 1   1.00000     0.00000     0\n\n  1  0  0     1  0            999 V2000\n    6.9500   -4.3250    0.0000 Cl  0  0  0  0  0  0  0  0  0  0  0  0\nM  END\n"
        PHYSICAL_STATE = 'solid'
        VENDOR = 'ThermoFisher'
        # Do a "get or create" to ensure the expected values are there
        self._get_or_create_codetable(self.client.get_cmpdreg_scientists, self.client.create_cmpdreg_scientist, CHEMIST, CHEMIST_NAME)
        # Stereo Category
        self._get_or_create_codetable(self.client.get_stereo_categories, self.client.create_stereo_category, STEREO_CATEGORY, STEREO_CATEGORY)
        # Physical States
        self._get_or_create_codetable(self.client.get_physical_states, self.client.create_physical_state, PHYSICAL_STATE, PHYSICAL_STATE)
        # Vendors
        self._get_or_create_codetable(self.client.get_cmpdreg_vendors, self.client.create_cmpdreg_vendor, VENDOR, VENDOR)
        # Get Salt Abbrevs. Treat salts separately since they are not a standard codetable
        salts = self.client.get_salts()
        # Create Salt Abbrev
        if SALT_ABBREV.lower() not in [s['abbrev'].lower() for s in salts]:
            salt = self.client.create_salt(abbrev=SALT_ABBREV, name=SALT_ABBREV, mol_structure=SALT_MOL)
            self.assertIsNotNone(salt.get('id'))
        
        # Setup SDF registration with a file containing wrong-case lookups for above values
        upload_file_file = Path(__file__).resolve().parent.\
            joinpath('test_acasclient', 'test_045_register_sdf_case_insensitive.sdf')
        mappings = [
            {
                "dbProperty": "Lot Vendor",
                "defaultVal": None,
                "required": False,
                "sdfProperty": "Lot Vendor"
            },
            {
                "dbProperty": "Lot Chemist",
                "defaultVal": "Bob",
                "required": True,
                "sdfProperty": None
            },
            {
                "dbProperty": "Project",
                "defaultVal": self.global_project_code,
                "required": True,
                "sdfProperty": None
            },
            {
                "dbProperty": "Parent Stereo Category",
                "defaultVal": "unknown",
                "required": True,
                "sdfProperty": None
            },
            {
                "dbProperty": "Lot Physical State",
                "defaultVal": None,
                "required": False,
                "sdfProperty": "Lot Physical State"
            },
            {
                "dbProperty": "Lot Salt Abbrev",
                "defaultVal": None,
                "required": False,
                "sdfProperty": "Lot Salt Name"
            },
            {
                "dbProperty": "Lot Salt Equivalents",
                "defaultVal": None,
                "required": False,
                "sdfProperty": "Lot Salt Equivalents"
            }
        ]
        
        # Validate and confirm no errors
        response = self.client.register_sdf(upload_file_file, "bob",
                                            mappings, dry_run=True)
        self.assertIn('results', response)
        messages = response['results']
        errors = [m for m in messages if m['level'] == 'error']
        warnings = [m for m in messages if m['level'] == 'warning']
        if len(errors) > 0:
            print(errors)
        self.assertEqual(len(errors), 0)
        self.assertEqual(len(warnings), 6)
        # Register and confirm no errors
        response = self.client.register_sdf(upload_file_file, "bob",
                                            mappings)
        self.assertIn('results', response)
        messages = response['results']
        errors = [m for m in messages if m['level'] == 'error']
        warnings = [m for m in messages if m['level'] == 'warning']
        if len(errors) > 0:
            print(errors)
        self.assertEqual(len(errors), 0)
        self.assertEqual(len(warnings), 6)
        summary = response['summary']
        self.assertIn('New lots of existing compounds: 2', summary)

        # Get the lots and confirm they have user 'bob' not 'Bob'
        registered_sdf = [f for f in response['report_files'] if '_registered.sdf' in f['name']][0]
        registered_records = registered_sdf['parsed_content']
        lot_corp_names = [rec['properties']['Registered Lot Corp Name'] for rec in registered_records]
        for corp_name in lot_corp_names:
            meta_lot = self.client.get_meta_lot(corp_name)
            lot = meta_lot['lot']
            self.assertEqual(lot['chemist'], 'bob')
        
    
    @requires_node_api
    def test046_cmpdreg_admin_crud(self):
        """Test create, read, update, delete methods for CmdpReg controlled vocabulary items
            Also test that these are properly restricted to CmpdReg admins (except for read)"""
        # Test values
        CHEMIST = 'testChemist'
        CHEMIST_NAME = 'Test Chemist'
        STEREO_CATEGORY = 'TestCategory'
        PHYSICAL_STATE = 'plasma'
        VENDOR = 'Test Vendor'
        # Setup non-privileged test user
        USER = 'test_cmpdreg_user'
        PASS = 'test_cmpdreg_pass'
        create_backdoor_user(USER, PASS, acas_user=False, acas_admin=False, creg_user=True, creg_admin=False)
        user_creds = {
            'username': USER,
            'password': PASS,
            'url': self.client.url
        }
        user_client = acasclient.client(user_creds)

        # Create as unprivileged should fail
        UNAUTH_ERROR = '401 Client Error: Unauthorized'
        # TODO fix scientist
        # with self.assertRaises(requests.HTTPError) as context:
        #     user_client.create_cmpdreg_scientist(CHEMIST, CHEMIST_NAME)
        # self.assertIn(UNAUTH_ERROR, str(context.exception))
        with self.assertRaises(requests.HTTPError) as context:
            user_client.create_stereo_category(STEREO_CATEGORY, STEREO_CATEGORY)
        self.assertIn(UNAUTH_ERROR, str(context.exception))
        with self.assertRaises(requests.HTTPError) as context:
            user_client.create_physical_state(PHYSICAL_STATE, PHYSICAL_STATE)
        self.assertIn(UNAUTH_ERROR, str(context.exception))
        with self.assertRaises(requests.HTTPError) as context:
           user_client.create_cmpdreg_vendor(VENDOR, VENDOR)
        self.assertIn(UNAUTH_ERROR, str(context.exception))

        # Create as privileged should succeed
        chemist = self.client.create_cmpdreg_scientist(CHEMIST, CHEMIST_NAME)
        self.assertIsNotNone(chemist.get('id'))
        stereo_category = self.client.create_stereo_category(STEREO_CATEGORY, STEREO_CATEGORY)
        self.assertIsNotNone(stereo_category.get('id'))
        physical_state = self.client.create_physical_state(PHYSICAL_STATE, PHYSICAL_STATE)
        self.assertIsNotNone(physical_state.get('id'))
        vendor = self.client.create_cmpdreg_vendor(VENDOR, VENDOR)
        self.assertIsNotNone(vendor.get('id'))

        # Read as unprivileged should succeed
        chemists = user_client.get_cmpdreg_scientists()
        self.assertNotEqual(len(chemists), 0)
        stereo_categories = user_client.get_stereo_categories()
        self.assertNotEqual(len(stereo_categories), 0)
        physical_states = user_client.get_physical_states()
        self.assertNotEqual(len(physical_states), 0)
        vendors = user_client.get_cmpdreg_vendors()
        self.assertNotEqual(len(vendors), 0)

        # Read as privileged should also work
        chemists = self.client.get_cmpdreg_scientists()
        self.assertIn(CHEMIST, [c['code'] for c in chemists])
        stereo_categories = self.client.get_stereo_categories()
        self.assertIn(STEREO_CATEGORY, [c['code'] for c in stereo_categories])
        physical_states = self.client.get_physical_states()
        self.assertIn(PHYSICAL_STATE, [s['code'] for s in physical_states])
        vendors = self.client.get_cmpdreg_vendors()
        self.assertIn(VENDOR, [v['code'] for v in vendors])

        # Setup updated values
        updated_chemist = chemist.copy()
        updated_chemist['name'] = 'Updated Chemist'
        updated_stereo_category = stereo_category.copy()
        updated_stereo_category['name'] = 'Updated Category'
        updated_physical_state = physical_state.copy()
        updated_physical_state['name'] = 'Updated State'
        updated_vendor = vendor.copy()
        updated_vendor['name'] = 'Updated Vendor'
        
        # Update as unprivileged should fail
        # with self.assertRaises(requests.HTTPError) as context:
        #     user_client.update_cmpdreg_scientist(updated_chemist)
        # self.assertIn(UNAUTH_ERROR, str(context.exception))
        with self.assertRaises(requests.HTTPError) as context:
            user_client.update_stereo_category(updated_stereo_category)
        self.assertIn(UNAUTH_ERROR, str(context.exception))
        with self.assertRaises(requests.HTTPError) as context:
            user_client.update_physical_state(updated_physical_state)
        self.assertIn(UNAUTH_ERROR, str(context.exception))
        with self.assertRaises(requests.HTTPError) as context:
            user_client.update_cmpdreg_vendor(updated_vendor)
        self.assertIn(UNAUTH_ERROR, str(context.exception))

        # update as privileged should succeed
        self.client.update_cmpdreg_scientist(updated_chemist)
        self.client.update_stereo_category(updated_stereo_category)
        self.client.update_physical_state(updated_physical_state)
        self.client.update_cmpdreg_vendor(updated_vendor)
        # Read to confirm values were updated
        chemists = self.client.get_cmpdreg_scientists()
        chemist = [c for c in chemists if c['code'] == CHEMIST][0]
        stereo_categories = self.client.get_stereo_categories()
        stereo_category = [c for c in stereo_categories if c['code'] == STEREO_CATEGORY][0]
        physical_states = self.client.get_physical_states()
        physical_state = [s for s in physical_states if s['code'] == PHYSICAL_STATE][0]
        vendors = self.client.get_cmpdreg_vendors()
        vendor = [v for v in vendors if v['code'] == VENDOR][0]
        self.assertEqual(chemist['name'], updated_chemist['name'])
        self.assertEqual(stereo_category['name'], updated_stereo_category['name'])
        self.assertEqual(physical_state['name'], updated_physical_state['name'])
        self.assertEqual(vendor['name'], updated_vendor['name'])

        # Test creating duplicates with alternate case, confirm they're rejected
        CHEMIST = 'Testchemist'
        STEREO_CATEGORY = 'testcategory'
        PHYSICAL_STATE = 'plaSma'
        VENDOR = 'tesT Vendor'
        self._create_dupe_codetable(self.client.create_cmpdreg_scientist, CHEMIST, CHEMIST_NAME)
        self._create_dupe_codetable(self.client.create_stereo_category, STEREO_CATEGORY, STEREO_CATEGORY)
        self._create_dupe_codetable(self.client.create_physical_state, PHYSICAL_STATE, PHYSICAL_STATE)
        self._create_dupe_codetable(self.client.create_cmpdreg_vendor, VENDOR, VENDOR)

        # Delete as unprivileged should fail
        # with self.assertRaises(requests.HTTPError) as context:
        #    user_client.delete_cmpdreg_scientist(chemist['id'])
        # self.assertIn(UNAUTH_ERROR, str(context.exception))
        with self.assertRaises(requests.HTTPError) as context:
            user_client.delete_stereo_category(stereo_category['id'])
        self.assertIn(UNAUTH_ERROR, str(context.exception))
        with self.assertRaises(requests.HTTPError) as context:
            user_client.delete_physical_state(physical_state['id'])
        self.assertIn(UNAUTH_ERROR, str(context.exception))
        with self.assertRaises(requests.HTTPError) as context:
            user_client.delete_cmpdreg_vendor(vendor['id'])
        self.assertIn(UNAUTH_ERROR, str(context.exception))

        # Delete as privileged should succeed
        self.client.delete_cmpdreg_scientist(chemist['id'])
        self.client.delete_stereo_category(stereo_category['id'])
        self.client.delete_physical_state(physical_state['id'])
        self.client.delete_cmpdreg_vendor(vendor['id'])
>>>>>>> 08ed4f83
<|MERGE_RESOLUTION|>--- conflicted
+++ resolved
@@ -1103,111 +1103,8 @@
         self.assertIn('transactionId', response)
         self.assertIsNotNone(response['transactionId'])
 
-<<<<<<< HEAD
     @requires_basic_experiment_load
     def test_015_get_protocols_by_label(self, experiment):
-=======
-    def test_014_experiment_loader(self):
-        """Test experiment loader."""
-
-        def experiment_load_test(data_file_to_upload, dry_run_mode, self):
-            response = self.client.\
-                experiment_loader(data_file_to_upload, "bob", dry_run_mode)
-            self.assertIn('results', response)
-            self.assertIn('errorMessages', response)
-            self.assertIn('hasError', response)
-            self.assertIn('hasWarning', response)
-            self.assertIn('transactionId', response)
-            if dry_run_mode:
-                self.assertIsNone(response['transactionId'])
-            else:
-                self.assertIsNotNone(response['transactionId'])
-            return response
-
-        def csv_to_txt(data_file_to_upload, self):
-            # Get the file name but change it to .txt
-            file_name = data_file_to_upload.name
-            file_name = file_name.replace(".csv", ".txt")
-            temp_file_path = Path(self.tempdir, file_name)
-            # Change the delim to the new delim
-            with open(data_file_to_upload, 'r') as f:
-                with open(temp_file_path, 'w') as f2:
-                    for line in f:
-                        f2.write(line.replace(',', "\t"))
-            return temp_file_path
-
-        data_file_to_upload = Path(__file__).resolve()\
-            .parent.joinpath('test_acasclient', '1_1_Generic.xlsx')
-        experiment_load_test(data_file_to_upload, True, self)
-        experiment_load_test(data_file_to_upload, False, self)
-
-        
-        # Test for csv format file
-        data_file_to_upload = Path(__file__).resolve()\
-            .parent.joinpath('test_acasclient', 'uniform-commas-with-quoted-text.csv')
-        experiment_load_test(data_file_to_upload, True, self)
-        experiment_load_test(data_file_to_upload, False, self)
-        txt_file = csv_to_txt(data_file_to_upload, self)
-        experiment_load_test(txt_file, True, self)
-        experiment_load_test(txt_file, False, self)
-
-        # Test for non-uniform comma format file
-        data_file_to_upload = Path(__file__).resolve()\
-            .parent.joinpath('test_acasclient', 'non-uniform-commas-with-quoted-text.csv')
-        experiment_load_test(data_file_to_upload, True, self)
-        experiment_load_test(data_file_to_upload, False, self)
-        txt_file = csv_to_txt(data_file_to_upload, self)
-        experiment_load_test(txt_file, True, self)
-        experiment_load_test(txt_file, False, self)
-
-        # Test for malformed single quote format file
-        def assert_malformed_single_quote_file(response, self):
-            self.assertTrue(response['hasError'])
-            self.assertIn('errorMessages', response)
-            hasEOFError = False 
-            for message in response['errorMessages'] :
-                if(message['message'].endswith('EOF within quoted string')):
-                    hasEOFError = True
-            self.assertTrue(hasEOFError)
-
-            
-        data_file_to_upload = Path(__file__).resolve()\
-            .parent.joinpath('test_acasclient', 'malformatted-single-quote.csv')
-        response = experiment_load_test(data_file_to_upload, True, self)
-        assert_malformed_single_quote_file(response, self)
-        txt_file = csv_to_txt(data_file_to_upload, self)
-        response = experiment_load_test(txt_file, True, self)
-        assert_malformed_single_quote_file(response, self)
-
-        # Test for same header with different data types
-        data_file_to_upload = Path(__file__).resolve()\
-            .parent.joinpath('test_acasclient', 'same-header-different-data-types.csv')
-        response = experiment_load_test(data_file_to_upload, True, self)
-        self.assertTrue(response['hasError'])
-        MSG = "The following header(s) are duplicated: 'mods'. Uploads cannot contain the same result header twice. Please rename the duplicate headers or consolidate the data and try again."
-        # We also expect a warning about the Protocol not existing
-        self.assertEqual(len(response['errorMessages']), 2)
-        self.assertEqual(response['errorMessages'][0]['message'], MSG)
-        self.assertIn(MSG, response['results']['htmlSummary'])
-
-        # Speed test dry run
-        try:
-            # Dry run on 50 K row file with 3 columns of data should take
-            # less than 25 seconds to complete. On my machine it takes
-            # about 9 seconds. This is a sanity check to make sure the
-            # dry run hasn't slowed significantly.
-            with Timeout(seconds=25):
-                data_file_to_upload = Path(__file__).resolve()\
-                    .parent.joinpath('test_acasclient', '50k-lines.csv')
-                experiment_load_test(data_file_to_upload, True, self)
-        except TimeoutError:
-            self.fail("Timeout error")
-        else:
-            pass
-
-
-    def test_015_get_protocols_by_label(self):
->>>>>>> 08ed4f83
         """Test get protocols by label"""
         protocols = self.client.get_protocols_by_label("Test Protocol")
         self.assertGreater(len(protocols), 0)
@@ -1883,321 +1780,8 @@
             acas_user_author_role['userName'] = test_username
             user_client.update_author_roles(author_roles_to_delete=[acas_user_author_role])
         self.assertIn('500 Server Error', str(context.exception))
-<<<<<<< HEAD
-
-
-def csv_to_txt(data_file_to_upload, dir):
-    # Get the file name but change it to .txt
-    file_name = data_file_to_upload.name
-    file_name = file_name.replace(".csv", ".txt")
-    file_path = Path(dir, file_name)
-    # Change the delim to the new delim
-    with open(data_file_to_upload, 'r') as f:
-        with open(file_path, 'w') as f2:
-            for line in f:
-                f2.write(line.replace(',', "\t"))
-    return file_path
-
-class TestExperimentLoader(BaseAcasClientTest):
-    """Tests for `Experiment Loading`."""
-    
-    # Test for malformed single quote format file
-    def assert_malformed_single_quote_file(self, response):
-        self.assertTrue(response['hasError'])
-        self.assertIn('errorMessages', response)
-        hasEOFError = False 
-        for message in response['errorMessages'] :
-            if(message['message'].endswith('EOF within quoted string')):
-                hasEOFError = True
-        self.assertTrue(hasEOFError)
-
-    # Test to check if expected messages are in messages from experiment loader
-    def check_expected_messages(self, expected_messages, messages):
-        for expected_message in expected_messages:
-            # This matches the response error message and level to the expected message and level
-            expected_result = [m for m in messages if m['errorLevel'] == expected_message['errorLevel'] and m['message'] == expected_message['message']]
-            if 'count' in expected_message:
-                if expected_message['count'] > -1:
-                    # If count is present and not -1, then we expect the number of results to be equal to the count
-                    self.assertEqual(len(expected_result), expected_message['count'])
-                else:
-                    # If coount is -1, then we don't care about the number of results, just as long as it has the message
-                    self.assertGreaterThan(len(expected_result), 0)
-            else:
-                # Should return 1 and only 1 match
-                self.assertEqual(len(expected_result), 1)
-
-    @requires_basic_cmpd_reg_load
-    def test_basic_excel(self):
-        """Test experiment loader."""
-
-        data_file_to_upload = Path(__file__).resolve()\
-            .parent.joinpath('test_acasclient', '1_1_Generic.xlsx')
-        self.experiment_load_test(data_file_to_upload, True)
-        self.experiment_load_test(data_file_to_upload, False)
-
-    @requires_basic_cmpd_reg_load
-    def test_basic_csv(self):
-        # Test for csv format file
-        data_file_to_upload = Path(__file__).resolve()\
-            .parent.joinpath('test_acasclient', 'uniform-commas-with-quoted-text.csv')
-        self.experiment_load_test(data_file_to_upload, True)
-        self.experiment_load_test(data_file_to_upload, False)
-        txt_file = csv_to_txt(data_file_to_upload, self.tempdir)
-        self.experiment_load_test(txt_file, True)
-        self.experiment_load_test(txt_file, False)
-
-    @requires_basic_cmpd_reg_load
-    def test_non_unitform_comma_csv(self):
-        # Test for non-uniform comma format file
-        data_file_to_upload = Path(__file__).resolve()\
-            .parent.joinpath('test_acasclient', 'non-uniform-commas-with-quoted-text.csv')
-        self.experiment_load_test(data_file_to_upload, True)
-        self.experiment_load_test(data_file_to_upload, False)
-        txt_file = csv_to_txt(data_file_to_upload, self.tempdir)
-        self.experiment_load_test(txt_file, True)
-        self.experiment_load_test(txt_file, False)
-
-    @requires_basic_cmpd_reg_load
-    def test_malformed_single_quote(self):
-
-        data_file_to_upload = Path(__file__).resolve()\
-            .parent.joinpath('test_acasclient', 'malformatted-single-quote.csv')
-        response = self.experiment_load_test(data_file_to_upload, True)
-        self.assert_malformed_single_quote_file(response)
-        txt_file = csv_to_txt(data_file_to_upload, self.tempdir)
-        response = self.experiment_load_test(txt_file, True)
-        self.assert_malformed_single_quote_file(response)
-
-    @requires_basic_cmpd_reg_load
-    def test_speed(self):
-        # Speed test dry run
-        try:
-            # Dry run on 50 K row file with 3 columns of data should take
-            # less than 25 seconds to complete. On my machine it takes
-            # about 9 seconds. This is a sanity check to make sure the
-            # dry run hasn't slowed significantly.
-            with Timeout(seconds=25):
-                data_file_to_upload = Path(__file__).resolve()\
-                    .parent.joinpath('test_acasclient', '50k-lines.csv')
-                self.experiment_load_test(data_file_to_upload, True)
-        except TimeoutError:
-            self.fail("Timeout error")
-
-    @requires_basic_cmpd_reg_load
-    def test_experiment_loader_curve_validation(self):
-        # Test dose response curve validation
-        data_file_to_upload = Path(__file__).resolve()\
-            .parent.joinpath('test_acasclient', '4 parameter D-R-validation.csv')
-
-        response = self.experiment_load_test(data_file_to_upload, True)
-
-        # When loading Dose Resposne format but not having ACAS fit the curves, we shold get a dose response summary table
-        self.assertTrue(response['results']['htmlSummary'].find("bv_doseResponseSummaryTable") != -1)
-
-        # Leaving this comment here on how this dict was generted in case there are expected changes we want to make to the expected results match the current results
-        # print(json.dumps(response['errorMessages'], sort_keys=True, indent=4))
-        expected_messages = [
-            {
-                "errorLevel": "error",
-                "message": "No 'Rendering Hint' was found for curve id '9629'. If a curve id is specified, it must be associated with a Rendering Hint."
-            },
-            {
-                "errorLevel": "warning",
-                "message": "The following parameters were not found for curve id '9629'.  Please provide values for these parameters so that curves are drawn properly: EC50"
-            },
-            {
-                "errorLevel": "warning",
-                "message": "The following parameters were not found for curve id '8836'.  Please provide values for these parameters so that curves are drawn properly: Min"
-            },
-            {
-                "errorLevel": "warning",
-                "message": "The following parameters were not found for curve id '8806'.  Please provide values for these parameters so that curves are drawn properly: Max"
-            },
-            {
-                "errorLevel": "warning",
-                "message": "The following parameters were not found for curve id '8788'.  Please provide values for these parameters so that curves are drawn properly: Slope"
-            },
-            {
-                "errorLevel": "warning",
-                "message": "The following parameters were not found for curve id '126933'.  Please provide values for these parameters so that curves are drawn properly: Slope, Max"
-            },
-            {
-                "errorLevel": "warning",
-                "message": "The following parameters were not found for curve id '126915'.  Please provide values for these parameters so that curves are drawn properly: Slope, Min, Max, EC50"
-            },
-            {
-                "errorLevel": "error",
-                "message": "Could not find `Calculated Results` match for `Raw Results` links: 'f'"
-            },
-            {
-                "errorLevel": "warning",
-                "message": "A date is not in the proper format. Found: \"5/8/15\" This was interpreted as \"2015-08-05\". Please enter dates as YYYY-MM-DD."
-            },
-            {
-                "errorLevel": "warning",
-                "message": "The following column headers have never been loaded in an Experiment before: 'Comment'. If you have loaded a similar Experiment before, please use the same headers that were used previously. If this is a new Protocol, you can proceed without worry."
-            },
-            {
-                "errorLevel": "warning",
-                "message": "The R&#178; for curve id 'a' is 0.215 which is < than the threshold value of 0.9."
-            },
-            {
-                "errorLevel": "warning",
-                "message": "The R&#178; for curve id 'b' is 0.858 which is < than the threshold value of 0.9."
-            },
-            {
-                "errorLevel": "warning",
-                "message": "The R&#178; for curve id 'c' is 0.0601 which is < than the threshold value of 0.9."
-            },
-            {
-                "errorLevel": "warning",
-                "message": "Experiment '4 parameter D-R - 2018-05-08' already exists, so the loader will delete its current data and replace it with your new upload. If you do not intend to delete and reload data, enter a new Experiment Name."
-            }
-        ]
-        self.assertEqual(len(response['errorMessages']), len(expected_messages))
-        self.check_expected_messages(expected_messages, response['errorMessages'])
-
-    @requires_basic_cmpd_reg_load
-    def test_dose_response_experiment_loader(self):
-        """Test dose response experiment loader."""
-        data_file_to_upload = Path(__file__).resolve()\
-            .parent.joinpath('test_acasclient', '4 parameter D-R.csv')
-        request = {
-            "data_file": data_file_to_upload,
-            "user": "bob",
-            "dry_run": True,
-            "model_fit_type": "4 parameter D-R",
-            "fit_settings": {
-                "smartMode":True,
-                "inactiveThresholdMode":True,
-                "inactiveThreshold":20,
-                "theoreticalMaxMode":False,
-                "theoreticalMax":None,
-                "inverseAgonistMode":False,
-                "max":{
-                    "limitType":"none"
-                },
-                "min":{
-                    "limitType":"none"
-                },
-                "slope":{
-                    "limitType":"none"
-                },
-                "baseline":{
-                    "value":0
-                }
-            }
-        }
-        response = self.client.\
-            dose_response_experiment_loader(**request)
-        self.assertIn("experiment_loader_response", response)
-        self.assertIn('results', response["experiment_loader_response"])
-        self.assertIn('errorMessages', response["experiment_loader_response"])
-        self.assertIn('hasError', response["experiment_loader_response"])
-        self.assertIn('hasWarning', response["experiment_loader_response"])
-        self.assertIn('transactionId', response["experiment_loader_response"])
-        self.assertIsNone(response["experiment_loader_response"]['transactionId'])
-        self.assertIsNone(response['dose_response_fit_response'])
-
-        # When loading dose response data and doing a curve fit we shold NOT get a dose response summary table because acas isn't evaluating the uploaded
-        # curve fit parameters (it replaces it with it's own curve fits)
-        self.assertTrue(response["experiment_loader_response"]['results']['htmlSummary'].find("bv_doseResponseSummaryTable") == -1)
-
-        # Read the file as a string so that we can update the data
-        with open(data_file_to_upload, 'r') as f:
-            data_file_as_string = f.read()
-
-        # Substitute Format with "Generic" to test for warning for uploading Generic to 
-        # a Dose Response experiment
-        data_file_as_string = data_file_as_string.replace("Format,Dose Response", "Format,Generic")
-        request["data_file"] = {
-            "name": f.name,
-            "data": data_file_as_string
-        }
-        response = self.client.\
-            dose_response_experiment_loader(**request)
-
-        # Dose response load should warn that a Generic file was uploaded which had a curve id
-        self.assertIn("experiment_loader_response", response)
-        self.assertIn('results', response["experiment_loader_response"])
-        self.assertIn('hasWarning', response["experiment_loader_response"])
-        self.assertTrue(response["experiment_loader_response"]['hasWarning'])
-        self.assertIn('errorMessages', response["experiment_loader_response"])
-        # Assert that error messages has a warning message
-        genericFormatUploadedAsDoseResponse = "The upload 'Format' was set to 'Generic' and a 'curve id' column was found. Curve data may not upload correctly."
-        matchingMessage = None
-        for error_message in response["experiment_loader_response"]['errorMessages']:
-            if error_message['errorLevel'] == 'warning':
-                # Check if warning has the message in it
-                if genericFormatUploadedAsDoseResponse in error_message['message']:
-                    matchingMessage = True
-        if matchingMessage is None:
-            self.fail("ACAS did not produce warning that 'Generic' was uploaded as 'Dose")
-        
-        # Use the original data file for further tests
-        request["data_file"] = data_file_to_upload
-        request["dry_run"] = False
-        response = self.client.\
-            dose_response_experiment_loader(**request)
-
-        self.assertIn('transactionId', response["experiment_loader_response"])
-        self.assertIsNotNone(response["experiment_loader_response"]['transactionId'])
-        self.assertIsNotNone(response["experiment_loader_response"]['results'])
-        self.assertIsNotNone(response["experiment_loader_response"]['results']['experimentCode'])
-
-        self.assertIn('dose_response_fit_response', response)
-        self.assertIn('results', response["dose_response_fit_response"])
-        self.assertIn('htmlSummary', response["dose_response_fit_response"]['results'])
-        self.assertIn('status', response["dose_response_fit_response"]['results'])
-        self.assertEqual(response["dose_response_fit_response"]['results']['status'], 'complete')
-
-        # Get Experiment results
-        experiment = self.client.\
-            get_experiment_by_code(response["experiment_loader_response"]['results']['experimentCode'], full = True)
-        self.assertIsNotNone(experiment)
-        self.assertIn("analysisGroups", experiment)
-
-        accepted_results_file_path = Path(__file__).resolve().parent\
-            .joinpath('test_acasclient', "test_dose_response_experiment_loader_accepted_results.json")
-
-        # Leaving this here to show how to update the accepted results file
-        # with open(accepted_results_file_path, 'w') as f:
-        #     json.dump(experiment, f, indent=2)
-
-        experiment = anonymize_experiment_dict(experiment)
-        
-        accepted_results_experiment  = json.loads(accepted_results_file_path.read_text())
-        accepted_results_analysis_groups = anonymize_experiment_dict(accepted_results_experiment)["analysisGroups"]
-        new_results_analysis_groups = experiment["analysisGroups"]
-
-        # Verify that the analysis groups are the same as the accepted results analysis groups
-        # Groups should have been sorted by the "Key" analysis group value uploaded in the dose response file
-        for i in range(len(accepted_results_analysis_groups)):
-            self.assertDictEqual(accepted_results_analysis_groups[i], new_results_analysis_groups[i])
-=======
-    
-    def _get_or_create_codetable(self, get_method, create_method, code, name):
-        """
-        Utility function to test creation of simple entities
-        """
-        # Get all
-        codetables = get_method()
-        already_exists = code.lower() in [ct['code'].lower() for ct in codetables]
-        # Return it if it already exists
-        if already_exists:
-            result = [ct for ct in codetables if ct['code'].lower() == code.lower()][0]
-        else:
-            # Create and expect success
-            result = create_method(code=code, name=name)
-            self.assertIsNotNone(result.get('id'))
-        return result
-    
-    def _create_dupe_codetable(self, create_method, code, name):
-        with self.assertRaises(requests.HTTPError) as context:
-            resp = create_method(code=code, name=name)
-        self.assertIn('409 Client Error: Conflict', str(context.exception))
-    
+
+
     def test045_register_sdf_case_insensitive(self):
         """Test register sdf with case insensitive lookups"""
         # test values
@@ -2445,4 +2029,314 @@
         self.client.delete_stereo_category(stereo_category['id'])
         self.client.delete_physical_state(physical_state['id'])
         self.client.delete_cmpdreg_vendor(vendor['id'])
->>>>>>> 08ed4f83
+
+def csv_to_txt(data_file_to_upload, dir):
+    # Get the file name but change it to .txt
+    file_name = data_file_to_upload.name
+    file_name = file_name.replace(".csv", ".txt")
+    file_path = Path(dir, file_name)
+    # Change the delim to the new delim
+    with open(data_file_to_upload, 'r') as f:
+        with open(file_path, 'w') as f2:
+            for line in f:
+                f2.write(line.replace(',', "\t"))
+    return file_path
+
+class TestExperimentLoader(BaseAcasClientTest):
+    """Tests for `Experiment Loading`."""
+    
+    # Test for malformed single quote format file
+    def assert_malformed_single_quote_file(self, response):
+        self.assertTrue(response['hasError'])
+        self.assertIn('errorMessages', response)
+        hasEOFError = False 
+        for message in response['errorMessages'] :
+            if(message['message'].endswith('EOF within quoted string')):
+                hasEOFError = True
+        self.assertTrue(hasEOFError)
+
+    # Test to check if expected messages are in messages from experiment loader
+    def check_expected_messages(self, expected_messages, messages):
+        for expected_message in expected_messages:
+            # This matches the response error message and level to the expected message and level
+            expected_result = [m for m in messages if m['errorLevel'] == expected_message['errorLevel'] and m['message'] == expected_message['message']]
+            if 'count' in expected_message:
+                if expected_message['count'] > -1:
+                    # If count is present and not -1, then we expect the number of results to be equal to the count
+                    self.assertEqual(len(expected_result), expected_message['count'])
+                else:
+                    # If coount is -1, then we don't care about the number of results, just as long as it has the message
+                    self.assertGreaterThan(len(expected_result), 0)
+            else:
+                # Should return 1 and only 1 match
+                self.assertEqual(len(expected_result), 1)
+
+    @requires_basic_cmpd_reg_load
+    def test_basic_excel(self):
+        """Test experiment loader."""
+
+        data_file_to_upload = Path(__file__).resolve()\
+            .parent.joinpath('test_acasclient', '1_1_Generic.xlsx')
+        self.experiment_load_test(data_file_to_upload, True)
+        self.experiment_load_test(data_file_to_upload, False)
+
+    @requires_basic_cmpd_reg_load
+    def test_basic_csv(self):
+        # Test for csv format file
+        data_file_to_upload = Path(__file__).resolve()\
+            .parent.joinpath('test_acasclient', 'uniform-commas-with-quoted-text.csv')
+        self.experiment_load_test(data_file_to_upload, True)
+        self.experiment_load_test(data_file_to_upload, False)
+        txt_file = csv_to_txt(data_file_to_upload, self.tempdir)
+        self.experiment_load_test(txt_file, True)
+        self.experiment_load_test(txt_file, False)
+
+    @requires_basic_cmpd_reg_load
+    def test_non_unitform_comma_csv(self):
+        # Test for non-uniform comma format file
+        data_file_to_upload = Path(__file__).resolve()\
+            .parent.joinpath('test_acasclient', 'non-uniform-commas-with-quoted-text.csv')
+        self.experiment_load_test(data_file_to_upload, True)
+        self.experiment_load_test(data_file_to_upload, False)
+        txt_file = csv_to_txt(data_file_to_upload, self.tempdir)
+        self.experiment_load_test(txt_file, True)
+        self.experiment_load_test(txt_file, False)
+
+    @requires_basic_cmpd_reg_load
+    def test_malformed_single_quote(self):
+
+        data_file_to_upload = Path(__file__).resolve()\
+            .parent.joinpath('test_acasclient', 'malformatted-single-quote.csv')
+        response = self.experiment_load_test(data_file_to_upload, True)
+        self.assert_malformed_single_quote_file(response)
+        txt_file = csv_to_txt(data_file_to_upload, self.tempdir)
+        response = self.experiment_load_test(txt_file, True)
+        self.assert_malformed_single_quote_file(response)
+
+    @requires_basic_cmpd_reg_load
+    def test_speed(self):
+        # Speed test dry run
+        try:
+            # Dry run on 50 K row file with 3 columns of data should take
+            # less than 25 seconds to complete. On my machine it takes
+            # about 9 seconds. This is a sanity check to make sure the
+            # dry run hasn't slowed significantly.
+            with Timeout(seconds=25):
+                data_file_to_upload = Path(__file__).resolve()\
+                    .parent.joinpath('test_acasclient', '50k-lines.csv')
+                self.experiment_load_test(data_file_to_upload, True)
+        except TimeoutError:
+            self.fail("Timeout error")
+
+    @requires_basic_cmpd_reg_load
+    def test_experiment_loader_curve_validation(self):
+        # Test dose response curve validation
+        data_file_to_upload = Path(__file__).resolve()\
+            .parent.joinpath('test_acasclient', '4 parameter D-R-validation.csv')
+
+        response = self.experiment_load_test(data_file_to_upload, True)
+
+        # When loading Dose Resposne format but not having ACAS fit the curves, we shold get a dose response summary table
+        self.assertTrue(response['results']['htmlSummary'].find("bv_doseResponseSummaryTable") != -1)
+
+        # Leaving this comment here on how this dict was generted in case there are expected changes we want to make to the expected results match the current results
+        # print(json.dumps(response['errorMessages'], sort_keys=True, indent=4))
+        expected_messages = [
+            {
+                "errorLevel": "error",
+                "message": "No 'Rendering Hint' was found for curve id '9629'. If a curve id is specified, it must be associated with a Rendering Hint."
+            },
+            {
+                "errorLevel": "warning",
+                "message": "The following parameters were not found for curve id '9629'.  Please provide values for these parameters so that curves are drawn properly: EC50"
+            },
+            {
+                "errorLevel": "warning",
+                "message": "The following parameters were not found for curve id '8836'.  Please provide values for these parameters so that curves are drawn properly: Min"
+            },
+            {
+                "errorLevel": "warning",
+                "message": "The following parameters were not found for curve id '8806'.  Please provide values for these parameters so that curves are drawn properly: Max"
+            },
+            {
+                "errorLevel": "warning",
+                "message": "The following parameters were not found for curve id '8788'.  Please provide values for these parameters so that curves are drawn properly: Slope"
+            },
+            {
+                "errorLevel": "warning",
+                "message": "The following parameters were not found for curve id '126933'.  Please provide values for these parameters so that curves are drawn properly: Slope, Max"
+            },
+            {
+                "errorLevel": "warning",
+                "message": "The following parameters were not found for curve id '126915'.  Please provide values for these parameters so that curves are drawn properly: Slope, Min, Max, EC50"
+            },
+            {
+                "errorLevel": "error",
+                "message": "Could not find `Calculated Results` match for `Raw Results` links: 'f'"
+            },
+            {
+                "errorLevel": "warning",
+                "message": "A date is not in the proper format. Found: \"5/8/15\" This was interpreted as \"2015-08-05\". Please enter dates as YYYY-MM-DD."
+            },
+            {
+                "errorLevel": "warning",
+                "message": "The following column headers have never been loaded in an Experiment before: 'Comment'. If you have loaded a similar Experiment before, please use the same headers that were used previously. If this is a new Protocol, you can proceed without worry."
+            },
+            {
+                "errorLevel": "warning",
+                "message": "The R&#178; for curve id 'a' is 0.215 which is < than the threshold value of 0.9."
+            },
+            {
+                "errorLevel": "warning",
+                "message": "The R&#178; for curve id 'b' is 0.858 which is < than the threshold value of 0.9."
+            },
+            {
+                "errorLevel": "warning",
+                "message": "The R&#178; for curve id 'c' is 0.0601 which is < than the threshold value of 0.9."
+            },
+            {
+                "errorLevel": "warning",
+                "message": "Experiment '4 parameter D-R - 2018-05-08' already exists, so the loader will delete its current data and replace it with your new upload. If you do not intend to delete and reload data, enter a new Experiment Name."
+            }
+        ]
+        self.assertEqual(len(response['errorMessages']), len(expected_messages))
+        self.check_expected_messages(expected_messages, response['errorMessages'])
+
+    @requires_basic_cmpd_reg_load
+    def test_dose_response_experiment_loader(self):
+        """Test dose response experiment loader."""
+        data_file_to_upload = Path(__file__).resolve()\
+            .parent.joinpath('test_acasclient', '4 parameter D-R.csv')
+        request = {
+            "data_file": data_file_to_upload,
+            "user": "bob",
+            "dry_run": True,
+            "model_fit_type": "4 parameter D-R",
+            "fit_settings": {
+                "smartMode":True,
+                "inactiveThresholdMode":True,
+                "inactiveThreshold":20,
+                "theoreticalMaxMode":False,
+                "theoreticalMax":None,
+                "inverseAgonistMode":False,
+                "max":{
+                    "limitType":"none"
+                },
+                "min":{
+                    "limitType":"none"
+                },
+                "slope":{
+                    "limitType":"none"
+                },
+                "baseline":{
+                    "value":0
+                }
+            }
+        }
+        response = self.client.\
+            dose_response_experiment_loader(**request)
+        self.assertIn("experiment_loader_response", response)
+        self.assertIn('results', response["experiment_loader_response"])
+        self.assertIn('errorMessages', response["experiment_loader_response"])
+        self.assertIn('hasError', response["experiment_loader_response"])
+        self.assertIn('hasWarning', response["experiment_loader_response"])
+        self.assertIn('transactionId', response["experiment_loader_response"])
+        self.assertIsNone(response["experiment_loader_response"]['transactionId'])
+        self.assertIsNone(response['dose_response_fit_response'])
+
+        # When loading dose response data and doing a curve fit we shold NOT get a dose response summary table because acas isn't evaluating the uploaded
+        # curve fit parameters (it replaces it with it's own curve fits)
+        self.assertTrue(response["experiment_loader_response"]['results']['htmlSummary'].find("bv_doseResponseSummaryTable") == -1)
+
+        # Read the file as a string so that we can update the data
+        with open(data_file_to_upload, 'r') as f:
+            data_file_as_string = f.read()
+
+        # Substitute Format with "Generic" to test for warning for uploading Generic to 
+        # a Dose Response experiment
+        data_file_as_string = data_file_as_string.replace("Format,Dose Response", "Format,Generic")
+        request["data_file"] = {
+            "name": f.name,
+            "data": data_file_as_string
+        }
+        response = self.client.\
+            dose_response_experiment_loader(**request)
+
+        # Dose response load should warn that a Generic file was uploaded which had a curve id
+        self.assertIn("experiment_loader_response", response)
+        self.assertIn('results', response["experiment_loader_response"])
+        self.assertIn('hasWarning', response["experiment_loader_response"])
+        self.assertTrue(response["experiment_loader_response"]['hasWarning'])
+        self.assertIn('errorMessages', response["experiment_loader_response"])
+        # Assert that error messages has a warning message
+        genericFormatUploadedAsDoseResponse = "The upload 'Format' was set to 'Generic' and a 'curve id' column was found. Curve data may not upload correctly."
+        matchingMessage = None
+        for error_message in response["experiment_loader_response"]['errorMessages']:
+            if error_message['errorLevel'] == 'warning':
+                # Check if warning has the message in it
+                if genericFormatUploadedAsDoseResponse in error_message['message']:
+                    matchingMessage = True
+        if matchingMessage is None:
+            self.fail("ACAS did not produce warning that 'Generic' was uploaded as 'Dose")
+        
+        # Use the original data file for further tests
+        request["data_file"] = data_file_to_upload
+        request["dry_run"] = False
+        response = self.client.\
+            dose_response_experiment_loader(**request)
+
+        self.assertIn('transactionId', response["experiment_loader_response"])
+        self.assertIsNotNone(response["experiment_loader_response"]['transactionId'])
+        self.assertIsNotNone(response["experiment_loader_response"]['results'])
+        self.assertIsNotNone(response["experiment_loader_response"]['results']['experimentCode'])
+
+        self.assertIn('dose_response_fit_response', response)
+        self.assertIn('results', response["dose_response_fit_response"])
+        self.assertIn('htmlSummary', response["dose_response_fit_response"]['results'])
+        self.assertIn('status', response["dose_response_fit_response"]['results'])
+        self.assertEqual(response["dose_response_fit_response"]['results']['status'], 'complete')
+
+        # Get Experiment results
+        experiment = self.client.\
+            get_experiment_by_code(response["experiment_loader_response"]['results']['experimentCode'], full = True)
+        self.assertIsNotNone(experiment)
+        self.assertIn("analysisGroups", experiment)
+
+        accepted_results_file_path = Path(__file__).resolve().parent\
+            .joinpath('test_acasclient', "test_dose_response_experiment_loader_accepted_results.json")
+
+        # Leaving this here to show how to update the accepted results file
+        # with open(accepted_results_file_path, 'w') as f:
+        #     json.dump(experiment, f, indent=2)
+
+        experiment = anonymize_experiment_dict(experiment)
+        
+        accepted_results_experiment  = json.loads(accepted_results_file_path.read_text())
+        accepted_results_analysis_groups = anonymize_experiment_dict(accepted_results_experiment)["analysisGroups"]
+        new_results_analysis_groups = experiment["analysisGroups"]
+
+        # Verify that the analysis groups are the same as the accepted results analysis groups
+        # Groups should have been sorted by the "Key" analysis group value uploaded in the dose response file
+        for i in range(len(accepted_results_analysis_groups)):
+            self.assertDictEqual(accepted_results_analysis_groups[i], new_results_analysis_groups[i])
+    
+    def _get_or_create_codetable(self, get_method, create_method, code, name):
+        """
+        Utility function to test creation of simple entities
+        """
+        # Get all
+        codetables = get_method()
+        already_exists = code.lower() in [ct['code'].lower() for ct in codetables]
+        # Return it if it already exists
+        if already_exists:
+            result = [ct for ct in codetables if ct['code'].lower() == code.lower()][0]
+        else:
+            # Create and expect success
+            result = create_method(code=code, name=name)
+            self.assertIsNotNone(result.get('id'))
+        return result
+    
+    def _create_dupe_codetable(self, create_method, code, name):
+        with self.assertRaises(requests.HTTPError) as context:
+            resp = create_method(code=code, name=name)
+        self.assertIn('409 Client Error: Conflict', str(context.exception))