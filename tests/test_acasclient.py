--- conflicted
+++ resolved
@@ -2761,13 +2761,61 @@
 
         # Allow Rule: Owns lot by chemist rule, no longer has dependent experiment
         self.assertTrue(can_delete_lot(self, cmpdreg_user_with_restricted_project_acls, restricted_lot_corp_name, set_owner_first=True))
-<<<<<<< HEAD
+
+    @requires_node_api
+    @requires_absent_basic_cmpd_reg_load
+    def test_005_swap_parent_structures(self):
+        """
+        Check `swap_parent_structures` can swap structures in case of parents with no duplicates or
+        parents who are duplicates of each other.
+        """
+
+        file = Path(__file__).resolve().parent.joinpath(
+            'test_acasclient', 'test_005_swap_parent_structures.sdf')
+        self.basic_cmpd_reg_load(file=file)
+
+        # CMPD-0000001 (structure: A, stereo category: Single stereoisomer)
+        # CMPD-0000002 (structure: A'(stereoisomer of 1), stereo category: Single stereoisomer)
+        # CMPD-0000003 (structure: A'(stereoisomer of 1), stereo category: Single stereoisomer - arbitrary assign)
+        # CMPD-0000004 (structure: B, stereo category: Single stereoisomer)
+        # CMPD-0000005 (structure: C, stereo category: Unknown, stereo comment: foo)
+        # CMPD-0000006 (structure: C'(stereoisomer of 5), stereo category: Unknown, stereo comment: foo)
+        # CMPD-0000007 (structure: C'(stereoisomer of 5), stereo category: Unknown, stereo comment: bar)
+
+        try:
+            # Swapping 1 and 3 will introduce duplicacy between 1 and 2.
+            with self.assertRaises(requests.exceptions.HTTPError):
+                self.client.swap_parent_structures(
+                    corp_name1='CMPD-0000001', corp_name2='CMPD-0000003')
+
+            # Swapping 1 and 2 will not introduce any duplicates.
+            assert self.client.swap_parent_structures(
+                corp_name1='CMPD-0000001', corp_name2='CMPD-0000002')
+            # Restore the original structures
+            assert self.client.swap_parent_structures(
+                corp_name1='CMPD-0000001', corp_name2='CMPD-0000002')
+
+            # Swapping 1 and 4 will not introduce any duplicates.
+            assert self.client.swap_parent_structures(
+                corp_name1='CMPD-0000001', corp_name2='CMPD-0000004')
+            # Restore the original structures
+            assert self.client.swap_parent_structures(
+                corp_name1='CMPD-0000001', corp_name2='CMPD-0000004')
+
+            # Swapping 5 and 6 will not introduce any duplicates.
+            assert self.client.swap_parent_structures(
+                corp_name1='CMPD-0000005', corp_name2='CMPD-0000006')
+        finally:
+            # Prevent interaction with other tests.
+            self.delete_all_cmpd_reg_bulk_load_files()
+
+
         
 
     @requires_node_api
     @requires_absent_basic_cmpd_reg_load
     @requires_basic_experiment_load
-    def test_005_reparent_lot(self, experiment):
+    def test_006_reparent_lot(self, experiment):
         # Function with test to verify reparent lot functionality
         def can_reparent_lot(self, user_client, lot_corp_name, adopting_parent_corp_name, dry_run):
             try:
@@ -2875,57 +2923,6 @@
         self.assertEqual(parents["CMPD-0000002"], 2)
         self.assertEqual(parents["CMPD-0000001"], 2)
     
-=======
-
-    @requires_node_api
-    @requires_absent_basic_cmpd_reg_load
-    def test_005_swap_parent_structures(self):
-        """
-        Check `swap_parent_structures` can swap structures in case of parents with no duplicates or
-        parents who are duplicates of each other.
-        """
-
-        file = Path(__file__).resolve().parent.joinpath(
-            'test_acasclient', 'test_005_swap_parent_structures.sdf')
-        self.basic_cmpd_reg_load(file=file)
-
-        # CMPD-0000001 (structure: A, stereo category: Single stereoisomer)
-        # CMPD-0000002 (structure: A'(stereoisomer of 1), stereo category: Single stereoisomer)
-        # CMPD-0000003 (structure: A'(stereoisomer of 1), stereo category: Single stereoisomer - arbitrary assign)
-        # CMPD-0000004 (structure: B, stereo category: Single stereoisomer)
-        # CMPD-0000005 (structure: C, stereo category: Unknown, stereo comment: foo)
-        # CMPD-0000006 (structure: C'(stereoisomer of 5), stereo category: Unknown, stereo comment: foo)
-        # CMPD-0000007 (structure: C'(stereoisomer of 5), stereo category: Unknown, stereo comment: bar)
-
-        try:
-            # Swapping 1 and 3 will introduce duplicacy between 1 and 2.
-            with self.assertRaises(requests.exceptions.HTTPError):
-                self.client.swap_parent_structures(
-                    corp_name1='CMPD-0000001', corp_name2='CMPD-0000003')
-
-            # Swapping 1 and 2 will not introduce any duplicates.
-            assert self.client.swap_parent_structures(
-                corp_name1='CMPD-0000001', corp_name2='CMPD-0000002')
-            # Restore the original structures
-            assert self.client.swap_parent_structures(
-                corp_name1='CMPD-0000001', corp_name2='CMPD-0000002')
-
-            # Swapping 1 and 4 will not introduce any duplicates.
-            assert self.client.swap_parent_structures(
-                corp_name1='CMPD-0000001', corp_name2='CMPD-0000004')
-            # Restore the original structures
-            assert self.client.swap_parent_structures(
-                corp_name1='CMPD-0000001', corp_name2='CMPD-0000004')
-
-            # Swapping 5 and 6 will not introduce any duplicates.
-            assert self.client.swap_parent_structures(
-                corp_name1='CMPD-0000005', corp_name2='CMPD-0000006')
-        finally:
-            # Prevent interaction with other tests.
-            self.delete_all_cmpd_reg_bulk_load_files()
-
-
->>>>>>> af194156
 class TestExperimentLoader(BaseAcasClientTest):
     """Tests for `Experiment Loading`."""
     
