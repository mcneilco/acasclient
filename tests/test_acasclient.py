#!/usr/bin/env python

"""Tests for `acasclient` package."""

from functools import wraps
import unittest
from acasclient import acasclient
from pathlib import Path
import tempfile
import shutil
import uuid
import json
import operator
import signal
import requests

# Import project ls thing
from datetime import datetime
# Constants
from tests.project_thing import (
    NAME_KEY, IS_RESTRICTED_KEY, STATUS_KEY, START_DATE_KEY, ACTIVE, PROJECT_NAME,
    Project
)

EMPTY_MOL = """
  Mrv1818 02242010372D          

  0  0  0  0  0  0            999 V2000
M  END
"""

ACAS_NODEAPI_BASE_URL = "http://localhost:3001"

BASIC_EXPERIMENT_LOAD_EXPERIMENT_NAME = "BLAH"
STEREO_CATEGORY="Unknown"
class Timeout:
    def __init__(self, seconds=1, error_message='Timeout'):
        self.seconds = seconds
        self.error_message = error_message
    def handle_timeout(self, signum, frame):
        raise TimeoutError(self.error_message)
    def __enter__(self):
        signal.signal(signal.SIGALRM, self.handle_timeout)
        signal.alarm(self.seconds)
    def __exit__(self, type, value, traceback):
        signal.alarm(0)

# Code to anonymize experiments for testing
def remove_common(object):
    # Remove fields which are subject to change and are commmon for groups, states, values classes
    object["id"] = None
    object["recordedDate"] = None
    object["modifiedDate"] = None
    object["lsTransaction"] = None
    object["version"] = None
    return object

def remove_common_group(group):
    # Remove fields which are subject to change and are in common for group classes
    remove_common(group)
    group["codeName"] = None
    return group

def remove_common_state(state):
    # Remove fields which are subject to change and are in common for all state classes
    remove_common(state)
    return state

def remove_common_value(value):
    # Remove fields which are subject to change and are in common for all value classes
    remove_common(value)
    value["analysisGroupCode"] = None
    value["analysisGroupId"] = None
    value["stateId"] = None 

    # Round numeric values to 5 digits for comparison on different systems where calculations like EC50 might be different
    if value['lsType'] == "numericValue":
        if value["numericValue"] is not None:
            value["numericValue"] = round(value["numericValue"], 5)
    
    # Round uncertainty values as their calculations may vary from system to system
    if 'uncertainty' in value and value['uncertainty'] is not None:
        value["uncertainty"] = round(value["uncertainty"], 5)

def clean_group(group):
    group['key'] =  None
    remove_common_group(group)
    for state in group["lsStates"]:
        remove_common_state(state)
        for value in state["lsValues"]:
            remove_common_value(value)
            # If key is curve id it is subject to change so just set it to a standard name for testing
            if value['lsKind'] == "curve id":
                value["stringValue"] = "FakeCurveIDJustForTesting"
            # If there is a "Key" lsKind in the lsValues then we set it on the groups so that we can sort the groups
            # later by the key (this is for diffing puroses as part of the test)
            elif value['lsKind'] == "Key":
                group['key'] = value['numericValue']
        state["lsValues"] = sorted(state["lsValues"], key=operator.itemgetter('lsKind','ignored'))

    group["lsStates"] = sorted(group["lsStates"], key=operator.itemgetter('lsType','lsKind','ignored'))
    return group
    
def anonymize_experiment_dict(experiment):
    # Anonymizes an experiment by removing keys which are subject to change each time the experiment is loaded
    # It also sorts the analysis groups by an analysis group value lsKind "Key" if present in the upload file
    # This key was added to the Dose Response upload file for these testing purposes
    for analysis_group in experiment["analysisGroups"]:
        clean_group(analysis_group)
        # TODO: Treatment and Subject groups are not included in the diff because it was difficult to get them sorted
        # correctly. One way to do this is might be to sort the keys by dose and response values.
        analysis_group["treatmentGroups"] = None
        # Leaving this code as reference for future when we want to sort the groups by some key
        # for tg in analysis_group["treatmentGroups"]:
        #     clean_group(tg)
        #     for sg in tg["subjects"]:
        #         clean_group(sg)
    experiment["analysisGroups"] = sorted(experiment["analysisGroups"], key=operator.itemgetter('key'))
    return experiment

def create_project_thing(code, name=None, alias=None):
    if name is None:
        name = code
    if alias is None:
        alias = name
    ls_thing = {
        "lsType": "project",
        "lsKind": "project",
        "recordedBy": "bob",
        "recordedDate": 1586877284571,
        "lsLabels": [
            {
                "lsType": "name",
                "lsKind": "project name",
                "labelText": name,
                "ignored": False,
                "preferred": True,
                "recordedDate": 1586877284571,
                "recordedBy": "bob",
                "physicallyLabled": False,
                "thingType": "project",
                "thingKind": "project"
            },
            {
                "lsType": "name",
                "lsKind": "project alias",
                "labelText": alias,
                "ignored": False,
                "preferred": False,
                "recordedDate": 1586877284571,
                "recordedBy": "bob",
                "physicallyLabled": False,
                "thingType": "project",
                "thingKind": "project"
            }
        ],
        "lsStates": [
            {
                "lsType": "metadata",
                "lsKind": "project metadata",
                "lsValues": [
                    {
                        "lsType": "dateValue",
                        "lsKind": "start date",
                        "ignored": False,
                        "recordedDate": 1586877284571,
                        "recordedBy": "bob",
                        "dateValue": 1586877284571
                    }, {
                        "lsType": "codeValue",
                        "lsKind": "project status",
                        "ignored": False,
                        "recordedDate": 1586877284571,
                        "recordedBy": "bob",
                        "codeKind": "status",
                        "codeType": "project",
                        "codeOrigin": "ACAS DDICT",
                        "codeValue": "active"
                    }, {
                        "lsType": "codeValue",
                        "lsKind": "is restricted",
                        "ignored": False,
                        "recordedDate": 1586877284571,
                        "recordedBy": "bob",
                        "codeKind": "restricted",
                        "codeType": "project",
                        "codeOrigin": "ACAS DDICT",
                        "codeValue": "false"
                    }
                ],
                "ignored": False,
                "recordedDate": 1586877284571,
                "recordedBy": "bob"
            }
        ],
        "lsTags": [],
        "codeName": code
    }
    return ls_thing


def create_thing_with_blob_value(code):
    # Function for creating a thing with a blob value
    # Returns a  thing, file name and bytes_array for unit testing purposes

    # Get a file to load
    file_name = 'blob_test.png'
    blob_test_path = Path(__file__).resolve().parent\
        .joinpath('test_acasclient', file_name)
    f = open(blob_test_path, "rb")
    bytes_array = f.read()

    # Need to save blob value as an int array not bytes
    int_array_to_save = [x for x in bytes_array]
    f.close()

    # Create an Ls thing and add the blob value
    # comments should be the file name
    code = str(uuid.uuid4())
    ls_thing = create_project_thing(code)
    blob_value = {
        "lsType": "blobValue",
        "blobValue": int_array_to_save,
        "lsKind": "my file",
        "ignored": False,
        "recordedDate": 1586877284571,
        "recordedBy": "bob",
        "comments": file_name
    }
    ls_thing["lsStates"][0]["lsValues"].append(blob_value)

    # Return thing file and bytes array for testing
    return ls_thing, file_name, bytes_array

def requires_node_api(func):
    """
    Decorator to skip tests if the node API is not available
    """
    @wraps(func)
    def wrapper(*args, **kwargs):
        try:
            requests.get(ACAS_NODEAPI_BASE_URL)
        except requests.exceptions.ConnectionError:
            print('WARNING: ACAS Node API is not available. Skipping tests which require it.')
            raise unittest.SkipTest("Node API is not available")
        return func(*args, **kwargs)
    return wrapper

@requires_node_api
def delete_backdoor_user(username):
    """ Deletes a backdoor user created for testing purposes """
    r = requests.delete(ACAS_NODEAPI_BASE_URL + "/api/systemTest/deleteTestUser/" + username)
    r.raise_for_status()

@requires_node_api
def create_backdoor_user(username, password, acas_user=True, acas_admin=False, creg_user=False, creg_admin=False, project_names=None):
    """ Creates a backdoor user for testing purposes """
    body = {
        "username": username,
        "password": password,
        "acasUser": acas_user,
        "acasAdmin": acas_admin,
        "cmpdregUser": creg_user,
        "cmpdregAdmin": creg_admin,
        "projectNames": project_names or []
    }
    r = requests.post(ACAS_NODEAPI_BASE_URL + "/api/systemTest/getOrCreateTestUser", json=body)
    r.raise_for_status()
    return r.json()

@requires_node_api
def get_or_create_global_project():
    """ Creates a global project for testing purposes """
    r = requests.get(ACAS_NODEAPI_BASE_URL + "/api/systemTest/getOrCreateGlobalProject")
    r.raise_for_status()
    output = r.json()
    return output["messages"]

def requires_basic_cmpd_reg_load(func):
    """
    Decorator to load the basic cmpdreg data if it is not already loaded
    """
    @wraps(func)
    def wrapper(self):
        if self.client.get_meta_lot('CMPD-0000001-001') is None or self.client.get_meta_lot('CMPD-0000002-001') is None:
            response = self.basic_cmpd_reg_load()
            # Verify they were loaded
            self.assertIn('New compounds: 2', response['summary'])
            if self.client.get_meta_lot('CMPD-0000001-001') is None or self.client.get_meta_lot('CMPD-0000002-001') is None:
                raise AssertionError(f"Expected compound lots were not found after basic_cmpd_reg_load. Something has gone seriously wrong! Bulk load response: {response}")
        return func(self)
    return wrapper

def requires_absent_basic_cmpd_reg_load(func):
    """
    Decorator to load the basic cmpdreg data if it is not already loaded
    """
    @wraps(func)
    def wrapper(self):
        lots = self.client.get_all_lots()
        if len(lots) > 0:
            self.delete_all_experiments()
            self.delete_all_cmpd_reg_bulk_load_files()
        return func(self)   
    return wrapper

def requires_basic_experiment_load(func):
    """
    Decorator to load the basic experiment data if it is not already loaded, returns None as a fallback if the experiment is not loaded
    """
    @requires_basic_cmpd_reg_load
    @wraps(func)
    def wrapper(self):
        # Get experiments with the expected experiment name
        experiments = self.client.get_experiment_by_name(BASIC_EXPERIMENT_LOAD_EXPERIMENT_NAME)

        # If there is one already loaded then thats the one we want.
        current_experiment = None
        for experiment in experiments:
            if experiment['ignored'] == False and experiment['deleted'] == False:
                current_experiment = experiment
                break

        # If we don't have one already loaded, then load it
        if current_experiment is None:
            self.basic_experiment_load()
            experiments = self.client.get_experiment_by_name(BASIC_EXPERIMENT_LOAD_EXPERIMENT_NAME)
            # Verify that th eexperiment is loaded and return it
            for experiment in experiments:
                if experiment['ignored'] == False and experiment['deleted'] == False:
                    current_experiment = experiment
                    break
        return func(self, current_experiment)
    return wrapper

class BaseAcasClientTest(unittest.TestCase):
    """ Base class for ACAS Client tests """

    # To run before EVERY test using this class
    def setUp(self):
        self.tempdir = tempfile.mkdtemp()

    # To run after EVERY test using this class
    def tearDown(self):
        """Tear down test fixtures, if any."""
        shutil.rmtree(self.tempdir)

    # To run ONCE before running tests using this class
    @classmethod
    def setUpClass(self):
        """Set up test fixtures, if any."""
        creds = acasclient.get_default_credentials()
        self.test_usernames = []
        try:
            self.client = acasclient.client(creds)
        except RuntimeError:
            # Create the default user if it doesn't exist
            if creds.get('username'):
                self.test_usernames.append(creds.get('username'))
                create_backdoor_user(creds.get('username'), creds.get('password'), acas_user=True, acas_admin=True, creg_user=True, creg_admin=True)
            # Login again
            self.client = acasclient.client(creds)
        # Ensure Global project is there
        projects = self.client.projects()
        global_project = [p for p in projects if p.get('name') == 'Global']
        if not global_project:
            # Create the global project
            global_project = get_or_create_global_project()
        else:
            global_project = global_project[0]
        self.global_project_code = global_project["code"]

        # Set TestCase - maxDiff to None to allow for a full diff output when comparing large dictionaries
        self.maxDiff = None
        
    # To run ONCE after running tests using this class
    @classmethod
    def tearDownClass(self):
        """ Delete all experiments and bulk load files
        """

        try:
            self.delete_all_experiments(self)
            print("Successfully deleted all experiments")
        except Exception as e:
            print("Error deleting experiments in tear down: " + str(e))

        try:
            self.delete_all_cmpd_reg_bulk_load_files(self)
            print("Successfully deleted all cmpdreg bulk load files")
        except Exception as e:
            print("Error deleting bulkloaded files in tear down: " + str(e))

        try:
            self.delete_all_projects(self)
            print("Successfully deleted all projects (except Global)")
        except Exception as e:
            print("Error deleting all projects in tear down: " + str(e))

        try:    
            for username in self.test_usernames:
                delete_backdoor_user(username)
        finally:
            self.client.close()

    @requires_node_api
    def create_and_connect_backdoor_user(self, username = None, password = None, prefix = "acas-user-", **kwargs):
        """ Creates a backdoor user and connects them to the ACAS node API """
        if username is None:
            username = prefix+str(uuid.uuid4())
        if password is None:
            password = str(uuid.uuid4())
        create_backdoor_user(username = username, password = password, **kwargs)
        self.test_usernames.append(username)
        user_creds = {
            'username': username,
            'password': password,
            'url': self.client.url
        }
        user_client = acasclient.client(user_creds)
        return user_client

    # Helper for testing an experiment upload was successful
    def experiment_load_test(self, data_file_to_upload, dry_run_mode, expect_failure=False):
        response = self.client.\
            experiment_loader(data_file_to_upload, "bob", dry_run_mode)
        self.assertIn('results', response)
        self.assertIn('htmlSummary', response['results'])
        self.assertIn('errorMessages', response)
        self.assertIn('hasError', response)
        self.assertIn('hasWarning', response)
        self.assertIn('transactionId', response)
        if response['hasError'] and not expect_failure:
            raise ValueError(f"Experiment load failed unexpectedly with errorMessages: {response['errorMessages']}")
        if dry_run_mode:
            self.assertIsNone(response['transactionId'])
        else:
            self.assertIsNotNone(response['transactionId'])
        return response

    def delete_all_experiments(self):
        """ Deletes all experiments """
        # Currently search is the only way to get all protocols
        self.basic_experiment_load_code = None
        protocols = self.client.protocol_search("*")
        for protocol in protocols:
            for experiment in protocol["experiments"]:
                if experiment["ignored"] == False and experiment["deleted"] == False:
                    self.client.delete_experiment(experiment["codeName"])

            # Verify all experiments are now gone for this protocol
        all_protocols = self.client.protocol_search("*")
        not_deleted_experiments = []
        for protocol in all_protocols:
            # Loop through all experiments and make sure they are either deleted or ignored
            for experiment in protocol["experiments"]:
                if experiment["ignored"] == False and experiment["deleted"] == False:
                    not_deleted_experiments.append(experiment["codeName"])

        if len(not_deleted_experiments) > 0:
            raise Exception("Failed to delete all experiments: " + str(not_deleted_experiments))
                    

    def delete_all_cmpd_reg_bulk_load_files(self):
        """ Deletes all cmpdreg bulk load files in order by id """

        files = self.client.\
            get_cmpdreg_bulk_load_files()
        
        # sort by id in reverse order to delete most recent first
        files.sort(key=lambda x: x['id'], reverse=True)
        for file in files:
            response = self.client.purge_cmpdreg_bulk_load_file(file['id'])

        # Verify all files are now gone
        files = self.client.\
            get_cmpdreg_bulk_load_files()
        if len(files) > 0:
            # Get the ids of all the files
            ids = [file['id'] for file in files]
            # Throw exception not failure
            raise ValueError(f"Failed to delete some cmpd reg bulk load files: {ids}")


    def delete_all_projects(self):
        """ Deletes all projects except Global (PROJ-00000001) """
        # Currently search is the only way to get all protocols
        projects = self.client.get_ls_things_by_type_and_kind('project', 'project')
        projects_to_delete =  []
        for project in projects:
            if project['codeName'] != "PROJ-00000001" and project['deleted'] == False and project['ignored'] == False:
                project['deleted'] = True
                project['ignored'] = True
                projects_to_delete.append(project)

        if len(projects_to_delete) > 0:
            self.client.update_ls_thing_list(projects_to_delete)

        projects = self.client.get_ls_things_by_type_and_kind('project', 'project')
        not_deleted_projects = []
        for project in projects:
            if project['codeName'] != "PROJ-00000001" and project['deleted'] == False and project['ignored'] == False:
                not_deleted_projects.append(project['codeName'])
        
        if len(not_deleted_projects) > 0:
            raise Exception("Failed to delete all projects: " + str(not_deleted_projects))

    def create_basic_project_with_roles(self):
        """ Creates a basic project with roles """
        project_name = str(uuid.uuid4())
        meta_dict = {
            NAME_KEY: project_name,
            IS_RESTRICTED_KEY: True,
            STATUS_KEY: ACTIVE,
            START_DATE_KEY: datetime.now()
        }
        newProject = Project(recorded_by=self.client.username, **meta_dict)
        newProject.save(self.client)

        # Create a new role to go along with the project
        role_kind = {
                "typeName": "Project",
                "kindName": newProject.code_name
        }
        self.client.setup_items("rolekinds", [role_kind])
        ls_role = {
                "lsType": "Project",
                "lsKind": newProject.code_name,
                "roleName": "User"
        }
        self.client.setup_items("lsroles", [ls_role])
        return newProject

    def basic_experiment_load(self):
        data_file_to_upload = Path(__file__).resolve()\
                        .parent.joinpath('test_acasclient', 'uniform-commas-with-quoted-text.csv')
        response = self.client.\
            experiment_loader(data_file_to_upload, "bob", False)
        return response

    def basic_cmpd_reg_load(self, project_code = None, file = None):
        """ Loads the basic cmpdreg data end result being CMPD-0000001-001 and CMPD-0000002-001 are loaded """
        if project_code is None:
            project_code = self.global_project_code
        
        if file is None:
            file = Path(__file__).resolve().parent\
                .joinpath('test_acasclient', 'test_012_register_sdf.sdf')


        mappings = [
                {
                    "dbProperty": "Parent Common Name",
                    "defaultVal": None,
                    "required": False,
                    "sdfProperty": "Parent Common Name"
                },
                {
                    "dbProperty": "Parent Corp Name",
                    "defaultVal": None,
                    "required": False,
                    "sdfProperty": "Parent Corp Name"
                },
                {
                    "dbProperty": "Lot Barcode",
                    "defaultVal": None,
                    "required": False,
                    "sdfProperty": "Lot Barcode"
                },
                {
                    "dbProperty": "Lot Amount",
                    "defaultVal": None,
                    "required": False,
                    "sdfProperty": "Lot Amount"
                },
                {
                    "dbProperty": "Lot Amount Units",
                    "defaultVal": None,
                    "required": False,
                    "sdfProperty": "Lot Amount Units"
                },
                {
                    "dbProperty": "Lot Color",
                    "defaultVal": None,
                    "required": False,
                    "sdfProperty": "Lot Appearance"
                },
                {
                    "dbProperty": "Lot Synthesis Date",
                    "defaultVal": None,
                    "required": False,
                    "sdfProperty": "Lot Date Prepared"
                },
                {
                    "dbProperty": "Lot Notebook Page",
                    "defaultVal": None,
                    "required": False,
                    "sdfProperty": "Lot Notebook"
                },
                {
                    "dbProperty": "Lot Corp Name",
                    "defaultVal": None,
                    "required": False,
                    "sdfProperty": "Lot Corp Name"
                },
                {
                    "dbProperty": "Lot Number",
                    "defaultVal": None,
                    "required": False,
                    "sdfProperty": "Lot Number"
                },
                {
                    "dbProperty": "Lot Purity",
                    "defaultVal": None,
                    "required": False,
                    "sdfProperty": "Lot Purity"
                },
                {
                    "dbProperty": "Lot Comments",
                    "defaultVal": None,
                    "required": False,
                    "sdfProperty": "Lot Register Comment"
                },
                {
                    "dbProperty": "Lot Chemist",
                    "defaultVal": "bob",
                    "required": True,
                    "sdfProperty": "Lot Scientist"
                },
                {
                    "dbProperty": "Lot Solution Amount",
                    "defaultVal": None,
                    "required": False,
                    "sdfProperty": "Lot Solution Amount"
                },
                {
                    "dbProperty": "Lot Solution Amount Units",
                    "defaultVal": None,
                    "required": False,
                    "sdfProperty": "Lot Solution Amount Units"
                },
                {
                    "dbProperty": "Lot Supplier",
                    "defaultVal": None,
                    "required": False,
                    "sdfProperty": "Lot Source"
                },
                {
                    "dbProperty": "Lot Supplier ID",
                    "defaultVal": None,
                    "required": False,
                    "sdfProperty": "Source ID"
                },
                {
                    "dbProperty": "CAS Number",
                    "defaultVal": None,
                    "required": False,
                    "sdfProperty": "CAS"
                },
                {
                    "dbProperty": "Project",
                    "defaultVal": project_code,
                    "required": True,
                    "sdfProperty": "Project Code Name"
                },
                {
                    "dbProperty": "Parent Common Name",
                    "defaultVal": None,
                    "required": False,
                    "sdfProperty": "Name"
                },
                {
                    "dbProperty": "Parent Stereo Category",
                    "defaultVal": STEREO_CATEGORY,
                    "required": True,
                    "sdfProperty": "Parent Stereo Category"
                },
                {
                    "dbProperty": "Parent Stereo Comment",
                    "defaultVal": None,
                    "required": False,
                    "sdfProperty": "Parent Stereo Comment"
                },
                {
                    "dbProperty": "Lot Is Virtual",
                    "defaultVal": "False",
                    "required": False,
                    "sdfProperty": "Lot Is Virtual"
                },
                {
                    "dbProperty": "Lot Supplier Lot",
                    "defaultVal": None,
                    "required": False,
                    "sdfProperty": "Sample ID2"
                },
                {
                    "dbProperty": "Lot Salt Abbrev",
                    "defaultVal": None,
                    "required": False,
                    "sdfProperty": "Lot Salt Name"
                },
                {
                    "dbProperty": "Lot Salt Equivalents",
                    "defaultVal": None,
                    "required": False,
                    "sdfProperty": "Lot Salt Equivalents"
                },
                {
                    "dbProperty": "Parent Alias",
                    "defaultVal": None,
                    "required": False,
                    "sdfProperty": "Parent Aliases"
                }
            ]

        response = self.client.register_sdf(file, "bob",
                                            mappings)
        return response


    def _get_or_create_codetable(self, get_method, create_method, code, name):
        """
        Utility function to test creation of simple entities
        """
        # Get all
        codetables = get_method()
        already_exists = code.lower() in [ct['code'].lower() for ct in codetables]
        # Return it if it already exists
        if already_exists:
            result = [ct for ct in codetables if ct['code'].lower() == code.lower()][0]
        else:
            # Create and expect success
            result = create_method(code=code, name=name)
            self.assertIsNotNone(result.get('id'))
        return result
    
    def _create_dupe_codetable(self, create_method, code, name):
        with self.assertRaises(requests.HTTPError) as context:
            resp = create_method(code=code, name=name)
        self.assertIn('409 Client Error: Conflict', str(context.exception))


class TestAcasclient(BaseAcasClientTest):
    """Tests for `acasclient` package."""

    def test_000_creds_from_file(self):
        """Test creds from file."""
        file_credentials = Path(__file__).resolve().\
            parent.joinpath('test_acasclient',
                            'test_000_creds_from_file_credentials')
        creds = acasclient.creds_from_file(
            file_credentials,
            'acas')
        self.assertIn("username", creds)
        self.assertIn("password", creds)
        self.assertIn("url", creds)
        self.assertEqual(creds['username'], 'bob')
        self.assertEqual(creds['password'], 'secret')
        creds = acasclient.creds_from_file(file_credentials,
                                           'different')
        self.assertIn("username", creds)
        self.assertIn("password", creds)
        self.assertIn("url", creds)
        self.assertEqual(creds['username'], 'differentuser')
        self.assertEqual(creds['password'], 'secret')

    def test_001_get_default_credentials(self):
        """Test get default credentials."""
        acasclient.get_default_credentials()

    def test_002_client_initialization(self):
        """Test initializing client."""
        creds = acasclient.get_default_credentials()
        client = acasclient.client(creds)
        client.close()

        # Verify bad creds 401 response
        bad_creds = acasclient.get_default_credentials()
        bad_creds['password'] = 'badpassword'
        with self.assertRaises(RuntimeError) as context:
            acasclient.client(bad_creds)
        self.assertIn('Failed to login. Please check credentials.', str(context.exception))


    def test_003_projects(self):
        """Test projects."""
        projects = self.client.projects()
        self.assertGreater(len(projects), 0)
        self.assertIn('active', projects[0])
        self.assertIn('code', projects[0])
        self.assertIn('id', projects[0])
        self.assertIn('isRestricted', projects[0])
        self.assertIn('name', projects[0])

    def test_004_upload_files(self):
        """Test upload files."""
        test_003_upload_file_file = Path(__file__).resolve().parent.\
            joinpath('test_acasclient', '1_1_Generic.xlsx')
        files = self.client.upload_files([test_003_upload_file_file])
        self.assertIn('files', files)
        self.assertIn('name', files['files'][0])
        self.assertIn('originalName', files['files'][0])
        self.assertEqual(files['files'][0]["originalName"], '1_1_Generic.xlsx')

    @requires_absent_basic_cmpd_reg_load
    def test_005_register_sdf_request(self):
        """Test register sdf request."""
        test_012_upload_file_file = Path(__file__).resolve().parent\
            .joinpath('test_acasclient', 'test_012_register_sdf.sdf')
        files = self.client.upload_files([test_012_upload_file_file])
        request = {
            "fileName": files['files'][0]["name"],
            "userName": "bob",
            "mappings": [
                {
                    "dbProperty": "Parent Common Name",
                    "defaultVal": None,
                    "required": False,
                    "sdfProperty": "Name"
                },
                {
                    "dbProperty": "Parent Corp Name",
                    "defaultVal": None,
                    "required": False,
                    "sdfProperty": "Parent Corp Name"
                },
                {
                    "dbProperty": "Lot Amount",
                    "defaultVal": None,
                    "required": False,
                    "sdfProperty": "Lot Amount Prepared"
                },
                {
                    "dbProperty": "Lot Amount Units",
                    "defaultVal": None,
                    "required": False,
                    "sdfProperty": "Lot Amount Units"
                },
                {
                    "dbProperty": "Lot Color",
                    "defaultVal": None,
                    "required": False,
                    "sdfProperty": "Lot Appearance"
                },
                {
                    "dbProperty": "Lot Synthesis Date",
                    "defaultVal": None,
                    "required": False,
                    "sdfProperty": "Lot Date Prepared"
                },
                {
                    "dbProperty": "Lot Notebook Page",
                    "defaultVal": None,
                    "required": False,
                    "sdfProperty": "Lot Notebook"
                },
                {
                    "dbProperty": "Lot Corp Name",
                    "defaultVal": None,
                    "required": False,
                    "sdfProperty": "Lot Corp Name"
                },
                {
                    "dbProperty": "Lot Number",
                    "defaultVal": None,
                    "required": False,
                    "sdfProperty": "Lot Number"
                },
                {
                    "dbProperty": "Lot Purity",
                    "defaultVal": None,
                    "required": False,
                    "sdfProperty": "Lot Purity"
                },
                {
                    "dbProperty": "Lot Comments",
                    "defaultVal": None,
                    "required": False,
                    "sdfProperty": "Lot Register Comment"
                },
                {
                    "dbProperty": "Lot Chemist",
                    "defaultVal": "bob",
                    "required": True,
                    "sdfProperty": "Lot Scientist"
                },
                {
                    "dbProperty": "Lot Solution Amount",
                    "defaultVal": None,
                    "required": False,
                    "sdfProperty": "Lot Solution Amount"
                },
                {
                    "dbProperty": "Lot Solution Amount Units",
                    "defaultVal": None,
                    "required": False,
                    "sdfProperty": "Lot Solution Amount Units"
                },
                {
                    "dbProperty": "Lot Supplier",
                    "defaultVal": None,
                    "required": False,
                    "sdfProperty": "Lot Source"
                },
                {
                    "dbProperty": "Lot Supplier ID",
                    "defaultVal": None,
                    "required": False,
                    "sdfProperty": "Source ID"
                },
                {
                    "dbProperty": "CAS Number",
                    "defaultVal": None,
                    "required": False,
                    "sdfProperty": "CAS"
                },
                {
                    "dbProperty": "Project",
                    "defaultVal": self.global_project_code,
                    "required": True,
                    "sdfProperty": "Project Code Name"
                },
                {
                    "dbProperty": "Parent Common Name",
                    "defaultVal": None,
                    "required": False,
                    "sdfProperty": "Name"
                },
                {
                    "dbProperty": "Parent Stereo Category",
                    "defaultVal": "Unknown",
                    "required": True,
                    "sdfProperty": None
                },
                {
                    "dbProperty": "Parent Stereo Comment",
                    "defaultVal": None,
                    "required": False,
                    "sdfProperty": "Structure Comment"
                },
                {
                    "dbProperty": "Lot Is Virtual",
                    "defaultVal": "False",
                    "required": False,
                    "sdfProperty": "Lot Is Virtual"
                },
                {
                    "dbProperty": "Lot Supplier Lot",
                    "defaultVal": None,
                    "required": False,
                    "sdfProperty": "Sample ID2"
                },
                {
                    "dbProperty": "Lot Salt Abbrev",
                    "defaultVal": None,
                    "required": False,
                    "sdfProperty": "Lot Salt Name"
                },
                {
                    "dbProperty": "Lot Salt Equivalents",
                    "defaultVal": None,
                    "required": False,
                    "sdfProperty": "Lot Salt Equivalents"
                }
            ]

        }
        response = self.client.register_sdf_request(request)
        self.assertIn('reportFiles', response[0])
        self.assertIn('summary', response[0])
        self.assertIn('Number of entries processed', response[0]['summary'])

    @requires_absent_basic_cmpd_reg_load
    def test_006_register_sdf(self):
        """Test register sdf."""
        response = self.basic_cmpd_reg_load()
        self.assertIn('report_files', response)
        self.assertIn('summary', response)
        self.assertIn('id', response)
        self.assertIn('Number of entries processed', response['summary'])
        # Confirm the report.log file is created and is plaintext
        report_log = [rf for rf in response['report_files'] if '_report.log' in rf['name']][0]
        report_log_contents = report_log['content'].decode('utf-8')
        self.assertIn('Number of entries processed', report_log_contents)
        self.assertNotIn('<div', report_log_contents)
        return response

    @requires_basic_cmpd_reg_load
    def test_007_cmpd_search_request(self):
        """Test cmpd search request."""

        searchRequest = {
            "corpNameList": "",
            "corpNameFrom": "",
            "corpNameTo": "",
            "aliasContSelect": "contains",
            "alias": "",
            "dateFrom": "",
            "dateTo": "",
            "searchType": "substructure",
            "percentSimilarity": 90,
            "chemist": "anyone",
            "maxResults": 100,
            "projectCodes": None,
            "molStructure": (
                "NSC 1390\n"
                "\n"
                "\n"
                " 10 11  0  0  0  0  0  0  0  0999 V2000\n"
                "   -4.4591   -4.9405    0.0000 N   0  0  0  0  0  0  0  0  0  0  0  0\n"
                "   -3.1600   -2.6905    0.0000 N   0  0  0  0  0  0  0  0  0  0  0  0\n"
                "   -3.1600   -7.1905    0.0000 O   0  0  0  0  0  0  0  0  0  0  0  0\n"
                "   -0.4344   -2.9770    0.0000 N   0  0  0  0  0  0  0  0  0  0  0  0\n"
                "    0.4473   -4.1905    0.0000 N   0  0  0  0  0  0  0  0  0  0  0  0\n"
                "   -1.8610   -3.4405    0.0000 C   0  0  0  0  0  0  0  0  0  0  0  0\n"
                "   -1.8610   -4.9405    0.0000 C   0  0  0  0  0  0  0  0  0  0  0  0\n"
                "   -3.1600   -5.6905    0.0000 C   0  0  0  0  0  0  0  0  0  0  0  0\n"
                "   -0.4344   -5.4040    0.0000 C   0  0  0  0  0  0  0  0  0  0  0  0\n"
                "   -4.4591   -3.4405    0.0000 C   0  0  0  0  0  0  0  0  0  0  0  0\n"
                "  1  8  1  0  0  0  0\n"
                "  1 10  1  0  0  0  0\n"
                "  2 10  2  0  0  0  0\n"
                "  2  6  1  0  0  0  0\n"
                "  3  8  2  0  0  0  0\n"
                "  4  5  1  0  0  0  0\n"
                "  4  6  1  0  0  0  0\n"
                "  5  9  2  0  0  0  0\n"
                "  6  7  2  0  0  0  0\n"
                "  7  8  1  0  0  0  0\n"
                "  7  9  1  0  0  0  0\n"
                "M  END")
        }
        search_results = self.client.\
            cmpd_search_request(searchRequest)
        self.assertGreater(len(search_results["foundCompounds"]), 0)

        searchRequest = {
            "molStructure": (
                "NSC 1390\n"
                "\n"
                "\n"
                " 10 11  0  0  0  0  0  0  0  0999 V2000\n"
                "   -4.4591   -4.9405    0.0000 N   0  0  0  0  0  0  0  0  0  0  0  0\n"
                "   -3.1600   -2.6905    0.0000 N   0  0  0  0  0  0  0  0  0  0  0  0\n"
                "   -3.1600   -7.1905    0.0000 O   0  0  0  0  0  0  0  0  0  0  0  0\n"
                "   -0.4344   -2.9770    0.0000 N   0  0  0  0  0  0  0  0  0  0  0  0\n"
                "    0.4473   -4.1905    0.0000 N   0  0  0  0  0  0  0  0  0  0  0  0\n"
                "   -1.8610   -3.4405    0.0000 C   0  0  0  0  0  0  0  0  0  0  0  0\n"
                "   -1.8610   -4.9405    0.0000 C   0  0  0  0  0  0  0  0  0  0  0  0\n"
                "   -3.1600   -5.6905    0.0000 C   0  0  0  0  0  0  0  0  0  0  0  0\n"
                "   -0.4344   -5.4040    0.0000 C   0  0  0  0  0  0  0  0  0  0  0  0\n"
                "   -4.4591   -3.4405    0.0000 C   0  0  0  0  0  0  0  0  0  0  0  0\n"
                "  1  8  1  0  0  0  0\n"
                "  1 10  1  0  0  0  0\n"
                "  2 10  2  0  0  0  0\n"
                "  2  6  1  0  0  0  0\n"
                "  3  8  2  0  0  0  0\n"
                "  4  5  1  0  0  0  0\n"
                "  4  6  1  0  0  0  0\n"
                "  5  9  2  0  0  0  0\n"
                "  6  7  2  0  0  0  0\n"
                "  7  8  1  0  0  0  0\n"
                "  7  9  1  0  0  0  0\n"
                "M  END"),
        }
        search_results = self.client.\
            cmpd_search_request(searchRequest)
        self.assertGreater(len(search_results["foundCompounds"]), 0)

    @requires_basic_cmpd_reg_load
    def test_008_cmpd_search(self):
        """Test cmpd search request."""

        # Search by structure
        molStructure = (
            "NSC 1390\n"
            "\n"
            "\n"
            " 10 11  0  0  0  0  0  0  0  0999 V2000\n"
            "   -4.4591   -4.9405    0.0000 N   0  0  0  0  0  0  0  0  0  0  0  0\n"
            "   -3.1600   -2.6905    0.0000 N   0  0  0  0  0  0  0  0  0  0  0  0\n"
            "   -3.1600   -7.1905    0.0000 O   0  0  0  0  0  0  0  0  0  0  0  0\n"
            "   -0.4344   -2.9770    0.0000 N   0  0  0  0  0  0  0  0  0  0  0  0\n"
            "    0.4473   -4.1905    0.0000 N   0  0  0  0  0  0  0  0  0  0  0  0\n"
            "   -1.8610   -3.4405    0.0000 C   0  0  0  0  0  0  0  0  0  0  0  0\n"
            "   -1.8610   -4.9405    0.0000 C   0  0  0  0  0  0  0  0  0  0  0  0\n"
            "   -3.1600   -5.6905    0.0000 C   0  0  0  0  0  0  0  0  0  0  0  0\n"
            "   -0.4344   -5.4040    0.0000 C   0  0  0  0  0  0  0  0  0  0  0  0\n"
            "   -4.4591   -3.4405    0.0000 C   0  0  0  0  0  0  0  0  0  0  0  0\n"
            "  1  8  1  0  0  0  0\n"
            "  1 10  1  0  0  0  0\n"
            "  2 10  2  0  0  0  0\n"
            "  2  6  1  0  0  0  0\n"
            "  3  8  2  0  0  0  0\n"
            "  4  5  1  0  0  0  0\n"
            "  4  6  1  0  0  0  0\n"
            "  5  9  2  0  0  0  0\n"
            "  6  7  2  0  0  0  0\n"
            "  7  8  1  0  0  0  0\n"
            "  7  9  1  0  0  0  0\n"
            "M  END")
        search_results = self.client.\
            cmpd_search(molStructure=molStructure)
        self.assertGreater(len(search_results["foundCompounds"]), 0)
        # Search by ID list
        corp_name_list = ["CMPD-0000001"]
        search_results = self.client.cmpd_search(corpNameList=corp_name_list)
        self.assertGreater(len(search_results["foundCompounds"]), 0)
        # Filter results by project code
        search_results = self.client.cmpd_search(
            corpNameList=corp_name_list, projectCodes=[self.global_project_code])
        self.assertGreater(len(search_results["foundCompounds"]), 0)
        # Filter results by project code using fake project code to verify no results
        search_results = self.client.cmpd_search(
            corpNameList=corp_name_list, projectCodes=["FAKEPROJECT"])
        self.assertEqual(len(search_results["foundCompounds"]), 0)


    @requires_basic_cmpd_reg_load
    def test_009_export_cmpd_search_results(self):
        """Test export cmpd search results."""
        search_results = {
            "foundCompounds": [
                {
                    "lotIDs": [
                        {
                            "corpName": "CMPD-0000001-001"
                        }
                    ],
                }
            ]
        }
        # Full search results possibilities
        # search_results = {
        #     "foundCompounds": [
        #         {
        #             "corpName": "CMPD-0000001",
        #             "corpNameType": "Parent",
        #             "lotIDs": [
        #                 {
        #                     "buid": 0,
        #                     "corpName": "CMPD-0000001-001",
        #                     "lotNumber": 1,
        #                     "registrationDate": "01/29/2020",
        #                     "synthesisDate": "01/29/2020"
        #                 }
        #             ],
        #             "molStructure": "MOLFILE STRUCTURE"
        #             "parentAliases": [],
        #             "stereoCategoryName": "Achiral",
        #             "stereoComment": ""
        #         }
        #     ],
        #     "lotsWithheld": False
        # }
        search_results_export = self.client.\
            export_cmpd_search_results(search_results)
        self.assertIn('reportFilePath', search_results_export)
        self.assertIn('summary', search_results_export)

    @requires_basic_cmpd_reg_load
    def test_010_export_cmpd_search_results_get_file(self):
        """Test export cmpd search results get file."""
        search_results = {
            "foundCompounds": [
                {
                    "lotIDs": [
                        {
                            "corpName": "CMPD-0000001-001"
                        }
                    ],
                }
            ]
        }
        search_results_export = self.client.\
            export_cmpd_search_results(search_results)
        self.assertIn('reportFilePath', search_results_export)
        self.assertIn('summary', search_results_export)
        self.assertEquals(search_results_export['summary'], "Successfully exported 1 lots.")
        search_results_export = self.client.\
            get_file(search_results_export['reportFilePath'])

    @requires_basic_cmpd_reg_load
    def test_011_get_sdf_file_for_lots(self):
        """Test get sdf file for lots."""
        search_results_export = self.client.\
            get_sdf_file_for_lots(["CMPD-0000001-001"])
        self.assertIn('content', search_results_export)
        content = str(search_results_export['content'])
        self.assertIn('<Parent Corp Name>\\nCMPD-0000001', content)
        self.assertIn('<Lot Corp Name>\\nCMPD-0000001-001', content)
        self.assertIn(f'<Project>\\n{self.global_project_code}', content)
        self.assertIn('<Parent Stereo Category>\\nUnknown', content)
        self.assertIn('content-type', search_results_export)
        self.assertIn('name', search_results_export)
        self.assertIn('content-length', search_results_export)
        self.assertIn('last-modified', search_results_export)

    @requires_basic_cmpd_reg_load
    def test_012_write_sdf_file_for_lots(self):
        """Test get sdf file for lots."""
        out_file_path = self.client.\
            write_sdf_file_for_lots(["CMPD-0000001-001"], Path(self.tempdir))
        self.assertTrue(out_file_path.exists())
        out_file_path = self.client\
            .write_sdf_file_for_lots(["CMPD-0000001-001"],
                                     Path(self.tempdir, "output.sdf"))
        self.assertTrue(out_file_path.exists())
        self.assertEqual('output.sdf', out_file_path.name)

    @requires_basic_cmpd_reg_load
    def test_013_experiment_loader_request(self):
        """Test experiment loader request."""
        data_file_to_upload = Path(__file__).\
            resolve().parent.joinpath('test_acasclient', '1_1_Generic.xlsx')
        files = self.client.upload_files([data_file_to_upload])
        request = {"user": "bob",
                   "fileToParse": files['files'][0]["name"],
                   "reportFile": "",
                   "imagesFile": None,
                   "dryRunMode": True}
        response = self.client.experiment_loader_request(request)
        self.assertIn('results', response)
        self.assertIn('errorMessages', response)
        self.assertIn('hasError', response)
        self.assertIn('hasWarning', response)
        self.assertIn('transactionId', response)
        self.assertIsNone(response['transactionId'])
        request = {"user":
                   "bob",
                   "fileToParse": files['files'][0]["name"],
                   "reportFile": "", "imagesFile": None,
                   "dryRunMode": False}
        response = self.client.experiment_loader_request(request)
        self.assertIn('transactionId', response)
        self.assertIsNotNone(response['transactionId'])

    @requires_basic_experiment_load
    def test_015_get_protocols_by_label(self, experiment):
        """Test get protocols by label"""
        protocols = self.client.get_protocols_by_label("Test Protocol")
        self.assertGreater(len(protocols), 0)
        self.assertIn('codeName', protocols[0])
        self.assertIn('lsLabels', protocols[0])
        self.assertEqual(protocols[0]["lsLabels"][0]["labelText"],
                         "Test Protocol")
        fakeProtocols = self.client.get_protocols_by_label("Fake Protocol")
        self.assertEqual(len(fakeProtocols), 0)

    @requires_basic_experiment_load
    def test_016_get_experiments_by_protocol_code(self, experiment):
        """Test get experiments by protocol code."""
        protocols = self.client.get_protocols_by_label("Test Protocol")
        experiments = self.client.\
            get_experiments_by_protocol_code(protocols[0]["codeName"])
        self.assertGreater(len(experiments), 0)
        self.assertIn('codeName', experiments[0])
        self.assertIn('lsLabels', experiments[0])
        self.assertEqual(experiments[0]["lsLabels"][0]["labelText"],
                         "Test Experiment")
        experiments = self.client.\
            get_experiments_by_protocol_code("FAKECODE")
        self.assertIsNone(experiments)

    @requires_basic_experiment_load
    def test_017_get_experiment_by_code(self, experiment):
        """Test get experiment by code."""
        experiment = self.client.get_experiment_by_code(experiment['codeName'])
        self.assertIn('codeName', experiment)
        self.assertIn('lsLabels', experiment)
        experiment = self.client.get_experiment_by_code("FAKECODE")
        self.assertIsNone(experiment)

    @requires_basic_experiment_load
    def test_018_get_source_file_for_experient_code(self, experiment):
        """Test get source file for experiment code."""
        experiment = self.client.get_experiment_by_code(experiment['codeName'])
        source_file = self.client.\
            get_source_file_for_experient_code(experiment['codeName'])
        self.assertIn('content', source_file)
        self.assertIn('content-type', source_file)
        self.assertIn('name', source_file)
        self.assertIn('content-length', source_file)
        self.assertIn('last-modified', source_file)
        source_file = self.client.\
            get_source_file_for_experient_code("FAKECODE")
        self.assertIsNone(source_file)

    @requires_basic_experiment_load
    def test_019_write_source_file_for_experient_code(self, experiment):
        """Test get source file for experiment code."""
        source_file_path = self.client.\
            write_source_file_for_experient_code(experiment['codeName'], self.tempdir)
        self.assertTrue(source_file_path.exists())

    def test_020_setup_types(self):
        """Test setup types."""
        # Create a new project
        project_name = str(uuid.uuid4())
        meta_dict = {
            NAME_KEY: project_name,
            IS_RESTRICTED_KEY: True,
            STATUS_KEY: ACTIVE,
            START_DATE_KEY: datetime.now()
        }
        newProject = Project(recorded_by=self.client.username, **meta_dict)
        newProject.save(self.client)

        # Create a new role to go along with the project
        role_kind = {
            	"typeName": "Project",
				"kindName": newProject.code_name
        }
        saved_kinds = self.client.setup_items("rolekinds", [role_kind])
        self.assertEqual(len(saved_kinds), 1)
        self.assertIn("lsType", saved_kinds[0])
        self.assertEqual(saved_kinds[0]["lsType"]["typeName"], "Project")
        self.assertEqual(saved_kinds[0]['kindName'], newProject.code_name)

        ls_role = {
            	"lsType": "Project",
				"lsKind": newProject.code_name,
				"roleName": "User"
        }
        saved_ls_roles = self.client.setup_items("lsroles", [ls_role])
        self.assertEqual(len(saved_ls_roles), 1)
        self.assertEqual(saved_ls_roles[0]['lsType'], "Project")
        self.assertEqual(saved_ls_roles[0]['lsKind'], newProject.code_name)
        self.assertEqual(saved_ls_roles[0]['roleName'], "User")

    @requires_basic_experiment_load
    def test_021_experiment_search(self, experiment):
        """Test experiment generic search."""
        results = self.client.\
            experiment_search('EXPT')
        self.assertIsNotNone(results)
        self.assertGreater(len(results), 0)
        self.assertIn('codeName', results[0])

        # Verify that filtering by project code works
        project_code_value = acasclient.get_entity_value_by_state_type_kind_value_type_kind(
            experiment,
            "metadata",
            "experiment metadata",
            "codeValue",
            "project")
        results = self.client.\
            experiment_search(experiment["codeName"], project_codes=[project_code_value["codeValue"]])
        self.assertEqual(len(results), 1)
        
        # Verify that searching by non existant project returns no results
        results = self.client.\
            experiment_search(experiment["codeName"], project_codes=["FAKEPROJECT"])
        self.assertEqual(len(results), 0)

    @requires_basic_cmpd_reg_load
    def test_022_get_cmpdreg_bulk_load_files(self):
        """Test get cmpdreg bulk load files."""
        results = self.client.\
            get_cmpdreg_bulk_load_files()
        self.assertIsNotNone(results)
        self.assertGreater(len(results), 0)
        self.assertIn('fileDate', results[0])

    @requires_absent_basic_cmpd_reg_load
    @requires_basic_experiment_load
    def test_023_check_cmpdreg_bulk_load_file_dependency(self, experiment):
        """Test cmpdreg bulk load file dependency."""
        files = self.client.\
            get_cmpdreg_bulk_load_files()
        results = self.client.\
            check_cmpdreg_bulk_load_file_dependency(-1)
        self.assertIsNone(results)

        results = self.client.\
            check_cmpdreg_bulk_load_file_dependency(files[0]["id"])
        self.assertIsNotNone(results)
        self.assertIn('canPurge', results)
        self.assertFalse(results['canPurge'])
        self.assertIn('summary', results)

        # Now delete the experiment
        self.client.delete_experiment(experiment["codeName"])
        
        # Now check dependency again
        results = self.client.\
            check_cmpdreg_bulk_load_file_dependency(files[0]["id"])
        self.assertIsNotNone(results)
        self.assertIn('canPurge', results)
        self.assertTrue(results['canPurge'])
        self.assertIn('summary', results)

    @requires_basic_cmpd_reg_load
    def test_024_purge_cmpdreg_bulk_load_file(self):
        """Test cmpdreg bulk load file dependency."""

        results = self.client.\
            purge_cmpdreg_bulk_load_file(-1)
        self.assertIsNone(results)
        sd_filename = 'test_012_register_sdf.sdf'

        test_012_upload_file_file = Path(__file__).resolve().parent\
            .joinpath('test_acasclient', sd_filename)
        mappings = [{
            "dbProperty": "Parent Stereo Category",
            "defaultVal": "Unknown",
            "required": True,
            "sdfProperty": None
        }]
        registration_result = self.client.register_sdf(test_012_upload_file_file, "bob",
                                                       mappings)
        self.assertIn('New lots of existing compounds: 2', registration_result['summary'])
        # Check that the originalFileName was preserved in the DB
        bulk_load_files = self.client.get_cmpdreg_bulk_load_files()
        this_blf = [blf for blf in bulk_load_files if blf["id"] == registration_result["id"]][0]
        self.assertIn('originalFileName', this_blf)
        self.assertEquals(this_blf['originalFileName'], sd_filename)

        # purge the bulk load file
        results = self.client.\
            purge_cmpdreg_bulk_load_file(registration_result["id"])
        self.assertIn('summary', results)
        self.assertIn('Successfully purged file', results['summary'])
        self.assertIn('success', results)
        self.assertTrue(results['success'])
        self.assertIn('originalFileName', results)
        self.assertEquals(results['originalFileName'], sd_filename)

    @requires_basic_experiment_load
    def test_025_delete_experiment(self, experiment):
        """Test delete experiment."""

        response = self.client.\
            delete_experiment(experiment['codeName'])
        self.assertIsNotNone(response)
        self.assertIn('codeValue', response)
        self.assertEqual('deleted', response['codeValue'])
        experiment = self.client.get_experiment_by_code(experiment['codeName'])
        self.assertIsNotNone(experiment)
        self.assertTrue(experiment['ignored'])
        experiment_status = acasclient.\
            get_entity_value_by_state_type_kind_value_type_kind(
                experiment,
                "metadata",
                "experiment metadata",
                "codeValue",
                "experiment status")
        self.assertIn('codeValue', experiment_status)
        self.assertEqual('deleted', experiment_status['codeValue'])

    def test_027_get_ls_thing(self):
        ls_thing = self.client.get_ls_thing("project",
                                            "project",
                                            self.global_project_code)
        self.assertIn('codeName', ls_thing)
        self.assertEqual(self.global_project_code, ls_thing["codeName"])
        ls_thing = self.client.get_ls_thing("project",
                                            "project",
                                            "FAKE")
        self.assertIsNone(ls_thing)

    def test_026_save_ls_thing(self):
        code = str(uuid.uuid4())
        ls_thing = create_project_thing(code)
        saved_ls_thing = self.client.save_ls_thing(ls_thing)
        self.assertIn('codeName', saved_ls_thing)
        self.assertEqual(code, saved_ls_thing["codeName"])

    def test_027_get_ls_things_by_codes(self):
        codes = []
        for n in range(3):
            code = str(uuid.uuid4())
            ls_thing = create_project_thing(code)
            self.client.save_ls_thing(ls_thing)
            codes.append(ls_thing["codeName"])

        ls_things = self.client.get_ls_things_by_codes("project",
                                                       "project",
                                                       codes)
        self.assertEqual(len(ls_things), len(codes))
        self.assertIn('codeName', ls_things[0])
        self.assertIn(ls_things[0]['codeName'], codes)

    def test_028_save_ls_thing_list(self):
        ls_things = []
        for n in range(3):
            code = str(uuid.uuid4())
            ls_things.append(create_project_thing(code))

        saved_ls_things = self.client.save_ls_thing_list(ls_things)
        self.assertEqual(len(saved_ls_things), len(ls_things))
        self.assertIn('codeName', saved_ls_things[0])

    def test_029_update_ls_thing_list(self):
        ls_things = []
        new_codes = []
        for n in range(3):
            code = str(uuid.uuid4())
            ls_thing = create_project_thing(code)
            saved_thing = self.client.save_ls_thing(ls_thing)
            new_code = str(uuid.uuid4())
            new_codes.append(new_code)
            saved_thing["codeName"] = new_code
            ls_things.append(saved_thing)

        updated_ls_things = self.client.update_ls_thing_list(ls_things)
        self.assertEqual(len(updated_ls_things), len(ls_things))
        self.assertIn('codeName', updated_ls_things[0])

    def test_030_get_thing_codes_by_labels(self):
        codes = []
        names = []
        aliases = []
        for n in range(3):
            code = str(uuid.uuid4())
            name = str(uuid.uuid4())
            alias = str(uuid.uuid4())
            ls_thing = create_project_thing(code, name, alias)
            self.client.save_ls_thing(ls_thing)
            codes.append(code)
            names.append(name)
            aliases.append(alias)

        # Verify search by code type and kind works without label filter
        results = self.client.get_thing_codes_by_labels('project',
                                                        'project',
                                                        codes)

        self.assertEqual(len(results), len(codes))
        self.assertIn('preferredName', results[0])
        # Preferred name should be the name sent to the service as preferred, not the code
        self.assertIn(results[0]["preferredName"], names)

        # Adding label type and label kind should not stop searching by code name
        # but the preferred ids should still be the names
        results = self.client.get_thing_codes_by_labels('project',
                                                        'project',
                                                        codes,
                                                        'garbageshouldnotexist',
                                                        'garbageshouldnotexist')
        self.assertEqual(len(results), len(codes))
        self.assertIn(results[0]["preferredName"], names)

        # Searching by labels without limiting by label type/kind  should give results
        results = self.client.get_thing_codes_by_labels('project',
                                                        'project',
                                                        names)
        self.assertEqual(len(results), len(names))
        self.assertIn(results[0]["preferredName"], names)

        # Searching by names and filtering label types and kinds should give no results when no matching
        results = self.client.get_thing_codes_by_labels('project',
                                                        'project',
                                                        names,
                                                        'garbageshouldnotexist',
                                                        'garbageshouldnotexist')
        self.assertEqual(len(results), len(names))
        self.assertEqual(results[0]["preferredName"], '')

        # Searching when code and label is the same should still produce a single response
        codeAndName = str(uuid.uuid4())
        alias = str(uuid.uuid4())
        ls_thing = create_project_thing(codeAndName, codeAndName, alias)
        self.client.save_ls_thing(ls_thing)
        results = self.client.get_thing_codes_by_labels('project',
                                                        'project',
                                                        [codeAndName])
        self.assertEqual(results[0]["preferredName"], codeAndName)

        # Searching by alias should work but still return preferredNames
        results = self.client.get_thing_codes_by_labels('project',
                                                        'project',
                                                        aliases)
        self.assertEqual(len(results), len(names))
        self.assertIn(results[0]["preferredName"], names)

        # Searching by alias should work but still return preferredNames even when specifying labeltype and kind
        results = self.client.get_thing_codes_by_labels('project',
                                                        'project',
                                                        aliases,
                                                        'name',
                                                        'project alias')
        self.assertEqual(len(results), len(names))
        self.assertIn(results[0]["preferredName"], names)

    def test_031_get_saved_entity_codes(self):
        labels = []
        for n in range(3):
            code = str(uuid.uuid4())
            label = str(uuid.uuid4())
            ls_thing = create_project_thing(code, label)
            self.client.save_ls_thing(ls_thing)
            labels.append(label)
        labels.append("FAKE")
        results = self.client.get_saved_entity_codes('project',
                                                     'project',
                                                     labels)
        self.assertEqual(len(results[0]), len(labels)-1)
        self.assertEqual(len(results[1]), 1)

        # Verify that limiting by label type/kind gives correct result
        results = self.client.get_saved_entity_codes('project',
                                                     'project',
                                                     labels,
                                                     'name',
                                                     'project name')
        self.assertEqual(len(results[0]), len(labels)-1)
        self.assertEqual(len(results[1]), 1)

        # Verify that limiting by nonexistant label type/kind give 0 results
        results = self.client.get_saved_entity_codes('project',
                                                     'project',
                                                     labels,
                                                     'badtype',
                                                     'badkind')
        self.assertEqual(len(results[0]), 0)
        self.assertEqual(len(results[1]), len(labels))

    def test_032_advanced_search_ls_things(self):
        codes = []
        for n in range(3):
            code = str(uuid.uuid4())
            ls_thing = create_project_thing(code)
            self.client.save_ls_thing(ls_thing)
            codes.append(code)

        value_listings = [{
            "stateType": "metadata",
            "stateKind": "project metadata",
            "valueType": "codeValue",
            "valueKind": "project status",
            "operator": "="
        }]
        ls_things = self.client\
            .advanced_search_ls_things('project', 'project', 'active',
                                       value_listings=value_listings,
                                       codes_only=False,
                                       max_results=1000)
        self.assertGreaterEqual(len(ls_things), 3)
        self.assertIn('codeName', ls_things[0])

        return_codes = self.client\
            .advanced_search_ls_things('project', 'project', 'active',
                                       value_listings=value_listings,
                                       codes_only=True,
                                       max_results=1000)
        self.assertIn(codes[0], return_codes)

        # Use 'codetable' data 'format'; 'codes_only' is False
        results = self.client\
            .advanced_search_ls_things('project', 'project', 'active',
                                       value_listings=value_listings,
                                       codes_only=False,
                                       max_results=1000,
                                       combine_terms_with_and=True,
                                       format='codetable')
        return_codes = [res['code'] for res in results]
        self.assertIn(codes[0], return_codes)

        # Test 'combine_terms_with_and'
        value_listings[0]['value'] = 'active'
        value_listings.append({
            "stateType": "metadata",
            "stateKind": "project metadata",
            "valueType": "codeValue",
            "valueKind": "project is restricted",
            "operator": "=",
            'value': 'true'  # Default is false
        })

        results = self.client\
            .advanced_search_ls_things('project', 'project', None,
                                       value_listings=value_listings,
                                       codes_only=True,
                                       max_results=1000,
                                       combine_terms_with_and=False)
        assert len(results) >= 3

        results = self.client\
            .advanced_search_ls_things('project', 'project', None,
                                       value_listings=value_listings,
                                       codes_only=True,
                                       max_results=1000,
                                       combine_terms_with_and=True)
        assert len(results) == 0

        # Test with Labels
        label_listings = [
            {
                "labelType": "name",
                "labelKind": "project name",
                "operator": "=",
                "labelText": codes[0]
            }]
        results = self.client\
            .advanced_search_ls_things('project', 'project', None,
                                       label_listings=label_listings,
                                       codes_only=True,
                                       max_results=1000,
                                       combine_terms_with_and=True)
        assert len(results) == 1


    @requires_basic_cmpd_reg_load
    def test_033_get_all_lots(self):
        """Test get all lots request."""

        # Basic tests of all lots
        all_lots = self.client.get_all_lots()
        self.assertGreater(len(all_lots), 0)
        self.assertIn('id', all_lots[0])
        self.assertIn('lotCorpName', all_lots[0])
        self.assertIn('lotNumber', all_lots[0])
        self.assertIn('parentCorpName', all_lots[0])
        self.assertIn('registrationDate', all_lots[0])
        self.assertIn('project', all_lots[0])

        # Test filter for a specific project
        # Should return more than 0 lots
        all_lots_for_project = self.client.get_all_lots([all_lots[0]['project']])
        self.assertGreater(len(all_lots_for_project), 0)
        self.assertEquals(all_lots_for_project[0]['project'], all_lots[0]['project'])

        # Should return 0 lots
        all_lots_for_project = self.client.get_all_lots(['FAKEPROJECT'])
        self.assertEqual(len(all_lots_for_project), 0)

    def test_034_get_ls_things_by_type_and_kind(self):
        codes = []
        for n in range(3):
            code = str(uuid.uuid4())
            ls_thing = create_project_thing(code)
            self.client.save_ls_thing(ls_thing)
            codes.append(ls_thing["codeName"])

        ls_things = self.client.get_ls_things_by_type_and_kind("project",
                                                               "project",
                                                               "stub")
        self.assertIn('codeName', ls_things[0])
        returnedCodes = []
        for thing in ls_things:
            if thing['codeName'] in codes:
                returnedCodes.append(thing['codeName'])
        self.assertEqual(len(returnedCodes), len(codes))
        self.assertIn('codeName', ls_things[0])

        # Verify that codectable format works
        ls_things = self.client.get_ls_things_by_type_and_kind("project",
                                                               "project",
                                                               format="codetable")
        self.assertIn('code', ls_things[0])

        # Verify that giving bad format gives ValueError
        with self.assertRaises(ValueError):
            self.client.get_ls_things_by_type_and_kind("project",
                                                       "project",
                                                       format="badformat")

    def test_035_test_create_label_sequence(self):
        labelPrefix = "TESTSEQ"+str(uuid.uuid4())
        sequence = self.client.create_label_sequence(
            labelPrefix, 0, 0, "-", "id_corpName", "parent_compound")
        self.assertIn('dbSequence', sequence)
        self.assertIn(labelPrefix, sequence["labelPrefix"])
        self.assertIn('id_corpName', sequence["labelTypeAndKind"])
        self.assertIn('parent_compound', sequence["thingTypeAndKind"])

    def test_036_get_all_label_sequences(self):
        sequences = self.client.get_all_label_sequences()
        self.assertGreater(len(sequences), 0)
        self.assertIn('dbSequence', sequences[0])
        self.assertIn('labelPrefix', sequences[0])
        self.assertIn('thingTypeAndKind', sequences[0])

    def test_037_get_label_sequence_by_types_and_kinds(self):
        labelTypeAndKind = "id_corpName"
        thingTypeAndKind = "parent_compound"
        sequences = self.client.get_label_sequence_by_types_and_kinds(
            labelTypeAndKind, thingTypeAndKind)
        self.assertGreater(len(sequences), 0)
        for sequence in sequences:
            self.assertEqual(labelTypeAndKind, sequence["labelTypeAndKind"])
            self.assertEqual(thingTypeAndKind, sequence["thingTypeAndKind"])

    def test_038_get_labels(self):
        numberOfLabels = 5
        labels = self.client.get_labels(
            "id_codeName", "document_experiment", numberOfLabels)
        self.assertEqual(len(labels), numberOfLabels)
        for label in labels:
            self.assertIn('autoLabel', label)

    def test_039_get_all_ddict_values(self):
        all_ddict_values = self.client.get_all_ddict_values()
        self.assertGreater(len(all_ddict_values), 0)
        for ddict_value in all_ddict_values:
            self.assertIn('codeType', ddict_value)
            self.assertIn('codeKind', ddict_value)
            self.assertIn('code', ddict_value)

    def test_040_get_ddict_values_by_type_and_kind(self):
        codeType = "experiment metadata"
        codeKind = "file type"
        all_ddict_values = self.client.get_ddict_values_by_type_and_kind(
            codeType, codeKind)
        self.assertGreater(len(all_ddict_values), 0)
        for ddict_value in all_ddict_values:
            self.assertIn('codeType', ddict_value)
            self.assertIn('codeKind', ddict_value)
            self.assertEqual(codeType, ddict_value["codeType"])
            self.assertEqual(codeKind, ddict_value["codeKind"])

    def test_041_get_blob_data_by_value_id(self):
        # Save an ls thing with a blob value
        code = str(uuid.uuid4())
        ls_thing, file_name, bytes_array = create_thing_with_blob_value(code)
        saved_ls_thing = self.client.save_ls_thing(ls_thing)

        # Get the blob value from the saved ls thing (does not contain blobValue data)
        saved_blob_value = None
        for state in saved_ls_thing["lsStates"]:
            for value in state["lsValues"]:
                if value["lsType"] == "blobValue":
                    saved_blob_value = value
                    break

        # Blob value should return and the comments should be set to the file name
        self.assertIsNotNone(saved_blob_value)
        self.assertEqual(saved_blob_value["comments"], file_name)

        # Get the actual blob value data by value id
        blob_data = self.client.get_blob_data_by_value_id(
            saved_blob_value["id"])

        # Assert that the returned blob data is of type bytes and is equal to the blob data sent in
        self.assertEqual(type(blob_data), bytes)
        self.assertEqual(blob_data, bytes_array)

    @requires_absent_basic_cmpd_reg_load
    def test_042_cmpd_structure_search(self):
        """Test cmpd structure search request."""
        # Get a mapping of the registered parents and their structures
        result = self.basic_cmpd_reg_load()
        for file in result['report_files']:
            if file['name'].endswith('registered.sdf'):
                registered_sdf_content = file['parsed_content']
                structures = {}
                for compound in registered_sdf_content:
                    meta_lot = self.client.get_meta_lot(compound['properties']['Registered Lot Corp Name'])
                    if meta_lot is None:
                        self.fail("Expected meta lot to be found for registered compound.")
                    structures[meta_lot['lot']['parent']['id']] = compound['ctab']
                break

        # Search for the structures and verify that the returned parent id matches that of the registered parent id
        for id in structures:
            mol_structure = structures[id]
            search_results = self.client.\
                cmpd_structure_search(molStructure=mol_structure, searchType = "duplicate_tautomer")
            self.assertGreater(len(search_results), 0)
            self.assertEqual(search_results[0], id)


        # Search for an empty mol to verify no false positive
        search_results = self.client.\
            cmpd_structure_search(molStructure=EMPTY_MOL, searchType = "duplicate_tautomer")
        self.assertEqual(len(search_results), 0)

    @requires_node_api
    def test_044_author_and_role_apis(self):
        # Test that as an admin you can fetch authors
        all_authors = self.client.get_authors()
        self.assertGreater(len(all_authors), 0)
        # Test that as an admin you can create an author
        author = {
            "firstName": "John",
            "lastName": "Doe",
            "userName": "jdoe",
            "emailAddress": "john@example.com",
            "password": str(uuid.uuid4()),
        }
        self.test_usernames.append(author['userName'])
        new_author = self.client.create_author(author)
        self.assertEqual(new_author["firstName"], author["firstName"])
        self.assertEqual(new_author["lastName"], author["lastName"])
        self.assertEqual(new_author["userName"], author["userName"])
        self.assertEqual(new_author["emailAddress"], author["emailAddress"])
        self.assertEqual(new_author.get('password'), None)
        self.assertIsNotNone(new_author.get('codeName'))
        # Test as an admin you can grant the user roles
        acas_user_author_role = {
            'userName': new_author['userName'],
            'roleType': 'System',
            'roleKind': 'ACAS',
            'roleName': 'ROLE_ACAS-USERS',
        }
        cmpdreg_user_author_role = {
            'userName': new_author['userName'],
            'roleType': 'System',
            'roleKind': 'CmpdReg',
            'roleName': 'ROLE_CMPDREG-USERS',
        }
        roles_to_add = [acas_user_author_role, cmpdreg_user_author_role]
        self.client.update_author_roles(roles_to_add)
        # Fetch the updated author so we can check its attributes
        updated_author = self.client.get_author_by_username(new_author['userName'])
        # Confirm the roles were granted
        self.assertEqual(len(updated_author['authorRoles']), 2)
        for author_role in updated_author['authorRoles']:
            role = author_role['roleEntry']
            self.assertEqual(role['lsType'], 'System')
            self.assertIn(role['lsKind'], ['ACAS', 'CmpdReg'])
            self.assertIn(role['roleName'], ['ROLE_ACAS-USERS', 'ROLE_CMPDREG-USERS'])
        # Revoke the CmpdReg role
        roles_to_remove = [cmpdreg_user_author_role]
        self.client.update_author_roles(author_roles_to_delete=roles_to_remove)
        # Confirm a role was revoked
        updated_author = self.client.get_author_by_username(new_author['userName'])
        self.assertEqual(len(updated_author['authorRoles']), 1)
        role = updated_author['authorRoles'][0]['roleEntry']
        self.assertEqual(role['roleName'], 'ROLE_ACAS-USERS')
        # Try adding a role by updating the author
        # Unfortunately we need to hardcode the id of the role, or fetch it from the server
        nested_cmpdreg_role = {
            'roleEntry': {
                'id': 3,
                'lsType': 'System',
                'lsKind': 'CmpdReg',
                'roleName': 'ROLE_CMPDREG-USERS',
            }
        }
        updated_author['authorRoles'].append(nested_cmpdreg_role)
        self.client.update_author(updated_author)
        # Confirm the role was added
        updated_author = self.client.get_author_by_username(new_author['userName'])
        self.assertEqual(len(updated_author['authorRoles']), 2)
        # Confirm the legacy 'updateProjectRoles' endpoint is still functional
        self.client.update_project_roles([cmpdreg_user_author_role])
        updated_author = self.client.get_author_by_username(new_author['userName'])
        self.assertEqual(len(updated_author['authorRoles']), 2)
        self.client.update_project_roles(author_roles_to_delete=[cmpdreg_user_author_role])
        updated_author = self.client.get_author_by_username(new_author['userName'])
        self.assertEqual(len(updated_author['authorRoles']), 1)
        # Try login with the new user, which will fail due to account not being activated
        # Database authentication requires email address to be confirmed
        user_creds = {
            'username': author['userName'],
            'password': author['password'],
            'url': self.client.url
        }
        with self.assertRaises(RuntimeError):
            acasclient.client(user_creds)
        # Now use the "backdoor" route to create a non-admin account which will be activated
        test_username = 'test_user'
        user_client = self.create_and_connect_backdoor_user(test_username)
        # Confirm the user can access projects
        projects = user_client.projects()
        self.assertGreater(len(projects), 0)
        # Check that a non-admin cannot create more authors
        with self.assertRaises(requests.HTTPError) as context:
            author = {
                "firstName": "Jane",
                "lastName": "Doe",
                "userName": "jadoe",
                "emailAddress": "jane@example.com",
                "password": str(uuid.uuid4()),
            }
            user_client.create_author(author)
        self.assertIn('500 Server Error', str(context.exception))
        # Check a non-admin can access the list of authors
        authors = user_client.get_authors()
        self.assertGreater(len(authors), 0)
        # Confirm a non-admin cannot escalate user roles
        with self.assertRaises(requests.HTTPError) as context:
            cmpdreg_user_author_role['userName'] = test_username
            user_client.update_author_roles([cmpdreg_user_author_role])
        self.assertIn('500 Server Error', str(context.exception))
        # Confirm a non-admin cannot revoke user roles
        with self.assertRaises(requests.HTTPError) as context:
            acas_user_author_role['userName'] = test_username
            user_client.update_author_roles(author_roles_to_delete=[acas_user_author_role])
        self.assertIn('500 Server Error', str(context.exception))

    @requires_absent_basic_cmpd_reg_load
    def test_045_register_sdf_case_insensitive(self):
        """Test register sdf with case insensitive lookups"""
        # test values
        CHEMIST = 'bob'
        CHEMIST_NAME = 'Bob Roberts'
        STEREO_CATEGORY = 'Unknown'
        SALT_ABBREV = 'HCl'
        SALT_MOL = "\n  Ketcher 05182214202D 1   1.00000     0.00000     0\n\n  1  0  0     1  0            999 V2000\n    6.9500   -4.3250    0.0000 Cl  0  0  0  0  0  0  0  0  0  0  0  0\nM  END\n"
        PHYSICAL_STATE = 'solid'
        VENDOR = 'ThermoFisher'
        # Do a "get or create" to ensure the expected values are there
        self._get_or_create_codetable(self.client.get_cmpdreg_scientists, self.client.create_cmpdreg_scientist, CHEMIST, CHEMIST_NAME)
        # Stereo Category
        self._get_or_create_codetable(self.client.get_stereo_categories, self.client.create_stereo_category, STEREO_CATEGORY, STEREO_CATEGORY)
        # Physical States
        self._get_or_create_codetable(self.client.get_physical_states, self.client.create_physical_state, PHYSICAL_STATE, PHYSICAL_STATE)
        # Vendors
        self._get_or_create_codetable(self.client.get_cmpdreg_vendors, self.client.create_cmpdreg_vendor, VENDOR, VENDOR)
        # Get Salt Abbrevs. Treat salts separately since they are not a standard codetable
        salts = self.client.get_salts()
        # Create Salt Abbrev
        if SALT_ABBREV.lower() not in [s['abbrev'].lower() for s in salts]:
            salt = self.client.create_salt(abbrev=SALT_ABBREV, name=SALT_ABBREV, mol_structure=SALT_MOL)
            self.assertIsNotNone(salt.get('id'))
        
        # Setup SDF registration with a file containing wrong-case lookups for above values
        upload_file_file = Path(__file__).resolve().parent.\
            joinpath('test_acasclient', 'test_045_register_sdf_case_insensitive.sdf')
        mappings = [
            {
                "dbProperty": "Lot Vendor",
                "defaultVal": None,
                "required": False,
                "sdfProperty": "Lot Vendor"
            },
            {
                "dbProperty": "Lot Chemist",
                "defaultVal": "Bob",
                "required": True,
                "sdfProperty": None
            },
            {
                "dbProperty": "Project",
                "defaultVal": self.global_project_code,
                "required": True,
                "sdfProperty": None
            },
            {
                "dbProperty": "Parent Stereo Category",
                "defaultVal": "unknown",
                "required": True,
                "sdfProperty": None
            },
            {
                "dbProperty": "Lot Physical State",
                "defaultVal": None,
                "required": False,
                "sdfProperty": "Lot Physical State"
            },
            {
                "dbProperty": "Lot Salt Abbrev",
                "defaultVal": None,
                "required": False,
                "sdfProperty": "Lot Salt Name"
            },
            {
                "dbProperty": "Lot Salt Equivalents",
                "defaultVal": None,
                "required": False,
                "sdfProperty": "Lot Salt Equivalents"
            }
        ]
        
        # Validate and confirm no errors
        response = self.client.register_sdf(upload_file_file, "bob",
                                            mappings, dry_run=True)
        self.assertIn('results', response)
        messages = response['results']
        errors = [m for m in messages if m['level'] == 'error']
        warnings = [m for m in messages if m['level'] == 'warning']
        if len(errors) > 0:
            print(errors)
        self.assertEqual(len(errors), 0)
        self.assertEqual(len(warnings), 6)
        # Register and confirm no errors
        response = self.client.register_sdf(upload_file_file, "bob",
                                            mappings)
        self.assertIn('results', response)
        messages = response['results']
        errors = [m for m in messages if m['level'] == 'error']
        warnings = [m for m in messages if m['level'] == 'warning']
        if len(errors) > 0:
            print(errors)
        self.assertEqual(len(errors), 0)
        self.assertEqual(len(warnings), 6)
        summary = response['summary']
        self.assertIn('New compounds: 2', summary)

        # Get the lots and confirm they have user 'bob' not 'Bob'
        registered_sdf = [f for f in response['report_files'] if '_registered.sdf' in f['name']][0]
        registered_records = registered_sdf['parsed_content']
        lot_corp_names = [rec['properties']['Registered Lot Corp Name'] for rec in registered_records]
        for corp_name in lot_corp_names:
            meta_lot = self.client.get_meta_lot(corp_name)
            lot = meta_lot['lot']
            self.assertEqual(lot['chemist'], 'bob')
        
    
    @requires_node_api
    def test_046_cmpdreg_admin_crud(self):
        """Test create, read, update, delete methods for CmdpReg controlled vocabulary items
            Also test that these are properly restricted to CmpdReg admins (except for read)"""
        # Test values
        CHEMIST = 'testChemist'
        CHEMIST_NAME = 'Test Chemist'
        STEREO_CATEGORY = 'TestCategory'
        PHYSICAL_STATE = 'plasma'
        VENDOR = 'Test Vendor'
        # Setup non-privileged test user
        user_client =  self.create_and_connect_backdoor_user(acas_user=False, acas_admin=False, creg_user=True, creg_admin=False)

        # Create as unprivileged should fail
        UNAUTH_ERROR = '401 Client Error: Unauthorized'
        # TODO fix scientist
        # with self.assertRaises(requests.HTTPError) as context:
        #     user_client.create_cmpdreg_scientist(CHEMIST, CHEMIST_NAME)
        # self.assertIn(UNAUTH_ERROR, str(context.exception))
        with self.assertRaises(requests.HTTPError) as context:
            user_client.create_stereo_category(STEREO_CATEGORY, STEREO_CATEGORY)
        self.assertIn(UNAUTH_ERROR, str(context.exception))
        with self.assertRaises(requests.HTTPError) as context:
            user_client.create_physical_state(PHYSICAL_STATE, PHYSICAL_STATE)
        self.assertIn(UNAUTH_ERROR, str(context.exception))
        with self.assertRaises(requests.HTTPError) as context:
           user_client.create_cmpdreg_vendor(VENDOR, VENDOR)
        self.assertIn(UNAUTH_ERROR, str(context.exception))

        # Create as privileged should succeed
        chemist = self.client.create_cmpdreg_scientist(CHEMIST, CHEMIST_NAME)
        self.assertIsNotNone(chemist.get('id'))
        stereo_category = self.client.create_stereo_category(STEREO_CATEGORY, STEREO_CATEGORY)
        self.assertIsNotNone(stereo_category.get('id'))
        physical_state = self.client.create_physical_state(PHYSICAL_STATE, PHYSICAL_STATE)
        self.assertIsNotNone(physical_state.get('id'))
        vendor = self.client.create_cmpdreg_vendor(VENDOR, VENDOR)
        self.assertIsNotNone(vendor.get('id'))

        # Read as unprivileged should succeed
        chemists = user_client.get_cmpdreg_scientists()
        self.assertNotEqual(len(chemists), 0)
        stereo_categories = user_client.get_stereo_categories()
        self.assertNotEqual(len(stereo_categories), 0)
        physical_states = user_client.get_physical_states()
        self.assertNotEqual(len(physical_states), 0)
        vendors = user_client.get_cmpdreg_vendors()
        self.assertNotEqual(len(vendors), 0)

        # Read as privileged should also work
        chemists = self.client.get_cmpdreg_scientists()
        self.assertIn(CHEMIST, [c['code'] for c in chemists])
        stereo_categories = self.client.get_stereo_categories()
        self.assertIn(STEREO_CATEGORY, [c['code'] for c in stereo_categories])
        physical_states = self.client.get_physical_states()
        self.assertIn(PHYSICAL_STATE, [s['code'] for s in physical_states])
        vendors = self.client.get_cmpdreg_vendors()
        self.assertIn(VENDOR, [v['code'] for v in vendors])

        # Setup updated values
        updated_chemist = chemist.copy()
        updated_chemist['name'] = 'Updated Chemist'
        updated_stereo_category = stereo_category.copy()
        updated_stereo_category['name'] = 'Updated Category'
        updated_physical_state = physical_state.copy()
        updated_physical_state['name'] = 'Updated State'
        updated_vendor = vendor.copy()
        updated_vendor['name'] = 'Updated Vendor'
        
        # Update as unprivileged should fail
        # with self.assertRaises(requests.HTTPError) as context:
        #     user_client.update_cmpdreg_scientist(updated_chemist)
        # self.assertIn(UNAUTH_ERROR, str(context.exception))
        with self.assertRaises(requests.HTTPError) as context:
            user_client.update_stereo_category(updated_stereo_category)
        self.assertIn(UNAUTH_ERROR, str(context.exception))
        with self.assertRaises(requests.HTTPError) as context:
            user_client.update_physical_state(updated_physical_state)
        self.assertIn(UNAUTH_ERROR, str(context.exception))
        with self.assertRaises(requests.HTTPError) as context:
            user_client.update_cmpdreg_vendor(updated_vendor)
        self.assertIn(UNAUTH_ERROR, str(context.exception))

        # update as privileged should succeed
        self.client.update_cmpdreg_scientist(updated_chemist)
        self.client.update_stereo_category(updated_stereo_category)
        self.client.update_physical_state(updated_physical_state)
        self.client.update_cmpdreg_vendor(updated_vendor)
        # Read to confirm values were updated
        chemists = self.client.get_cmpdreg_scientists()
        chemist = [c for c in chemists if c['code'] == CHEMIST][0]
        stereo_categories = self.client.get_stereo_categories()
        stereo_category = [c for c in stereo_categories if c['code'] == STEREO_CATEGORY][0]
        physical_states = self.client.get_physical_states()
        physical_state = [s for s in physical_states if s['code'] == PHYSICAL_STATE][0]
        vendors = self.client.get_cmpdreg_vendors()
        vendor = [v for v in vendors if v['code'] == VENDOR][0]
        self.assertEqual(chemist['name'], updated_chemist['name'])
        self.assertEqual(stereo_category['name'], updated_stereo_category['name'])
        self.assertEqual(physical_state['name'], updated_physical_state['name'])
        self.assertEqual(vendor['name'], updated_vendor['name'])

        # Test creating duplicates with alternate case, confirm they're rejected
        CHEMIST = 'Testchemist'
        STEREO_CATEGORY = 'testcategory'
        PHYSICAL_STATE = 'plaSma'
        VENDOR = 'tesT Vendor'
        self._create_dupe_codetable(self.client.create_cmpdreg_scientist, CHEMIST, CHEMIST_NAME)
        self._create_dupe_codetable(self.client.create_stereo_category, STEREO_CATEGORY, STEREO_CATEGORY)
        self._create_dupe_codetable(self.client.create_physical_state, PHYSICAL_STATE, PHYSICAL_STATE)
        self._create_dupe_codetable(self.client.create_cmpdreg_vendor, VENDOR, VENDOR)

        # Delete as unprivileged should fail
        # with self.assertRaises(requests.HTTPError) as context:
        #    user_client.delete_cmpdreg_scientist(chemist['id'])
        # self.assertIn(UNAUTH_ERROR, str(context.exception))
        with self.assertRaises(requests.HTTPError) as context:
            user_client.delete_stereo_category(stereo_category['id'])
        self.assertIn(UNAUTH_ERROR, str(context.exception))
        with self.assertRaises(requests.HTTPError) as context:
            user_client.delete_physical_state(physical_state['id'])
        self.assertIn(UNAUTH_ERROR, str(context.exception))
        with self.assertRaises(requests.HTTPError) as context:
            user_client.delete_cmpdreg_vendor(vendor['id'])
        self.assertIn(UNAUTH_ERROR, str(context.exception))

        # Delete as privileged should succeed
        self.client.delete_cmpdreg_scientist(chemist['id'])
        self.client.delete_stereo_category(stereo_category['id'])
        self.client.delete_physical_state(physical_state['id'])
        self.client.delete_cmpdreg_vendor(vendor['id'])
  
    @requires_absent_basic_cmpd_reg_load
    def test_047_load_sdf_with_salts(self):
        """
        Tests to Make Sure Salt Can Only Be Derived from Structure or SDF Properties; NOT BOTH! 
        """
        test_047_load_sdf_with_salts_file = Path(__file__).resolve().parent.\
            joinpath('test_acasclient', 'test_047_register_sdf_with_salts.sdf')
        mappings = [
            {
                "dbProperty": "Parent Corp Name",
                "defaultVal": None,
                "required": False,
                "sdfProperty": "Corporate ID"
            },
            {
                "dbProperty": "Lot Chemist",
                "defaultVal": "bob",
                "required": True,
                "sdfProperty": "Lot Scientist"
            },
            {
                "dbProperty": "Project",
                "defaultVal": "PROJ-00000001",
                "required": True,
                "sdfProperty": "Project Code Name"
            },
            {
                "dbProperty": "Parent Stereo Category",
                "defaultVal": "unknown",
                "required": True,
                "sdfProperty": None
            },
            {
                "dbProperty": "Lot Salt Abbrev",
                "defaultVal": None,
                "required": False,
                "sdfProperty": "Lot Salt Name"
            },
            {
                "dbProperty": "Lot Salt Equivalents",
                "defaultVal": None,
                "required": False,
                "sdfProperty": "Lot Salt Equivalents"
            }
        ]
        # Ensuring HCl is registered as a salt since this test assumes that the salt parent structure
        # is already registered in CReg
        SALT_ABBREV = 'HCl'
        SALT_MOL = "\n  Ketcher 05182214202D 1   1.00000     0.00000     0\n\n  1  0  0     1  0            999 V2000\n    6.9500   -4.3250    0.0000 Cl  0  0  0  0  0  0  0  0  0  0  0  0\nM  END\n"
        # Get Salt Abbrevs. Treat salts separately since they are not a standard codetable
        salts = self.client.get_salts()
        # Create Salt Abbrev
        if SALT_ABBREV.lower() not in [s['abbrev'].lower() for s in salts]:
            salt = self.client.create_salt(abbrev=SALT_ABBREV, name=SALT_ABBREV, mol_structure=SALT_MOL)
            self.assertIsNotNone(salt.get('id'))

        response = self.client.register_sdf(test_047_load_sdf_with_salts_file, "bob",
                                            mappings)
        self.assertIn('report_files', response)
        self.assertIn('summary', response)
        self.assertIn('Number of entries processed: 4', response['summary'])
        self.assertIn('Number of entries with error: 1', response['summary'])
        self.assertIn('Number of warnings: 0', response['summary'])
        self.assertIn('New compounds: 1', response['summary'])
        self.assertIn('New lots of existing compounds: 2', response['summary'])
        self.assertIn('Salts found in both structure and SDF Property', response['summary'])
        return response

    def test_048_warn_existing_compound_new_id(self):
        """
        Test for Warning When Uploading A "New" Compound That Has Existing Parent and Gets New ID
        """
        test_048_warn_existing_compound_new_id_file_one = Path(__file__).resolve().parent.\
            joinpath('test_acasclient', 'test_048_warn_existing_compound_new_id.sdf')
        test_048_warn_existing_compound_new_id_file_two = Path(__file__).resolve().parent.\
            joinpath('test_acasclient', 'test_048_warn_existing_compound_new_id_two.sdf')
        mappings = [
            {
                "dbProperty": "Parent Corp Name",
                "defaultVal": None,
                "required": False,
                "sdfProperty": "Corporate ID"
            },
            {
                "dbProperty": "Lot Chemist",
                "defaultVal": "bob",
                "required": True,
                "sdfProperty": "Lot Scientist"
            },
            {
                "dbProperty": "Project",
                "defaultVal": "PROJ-00000001",
                "required": True,
                "sdfProperty": "Project Code Name"
            },
            {
                "dbProperty": "Parent Stereo Category",
                "defaultVal": "mixture",
                "required": True,
                "sdfProperty": None
            },
        ]
        response = self.client.register_sdf(test_048_warn_existing_compound_new_id_file_one, "bob",
                                            mappings)
        self.assertIn('report_files', response)
        self.assertIn('summary', response)
        self.assertIn('Number of entries processed', response['summary'])
        # Want to Assert Compound Registered Successfully 
        self.assertIn('Number of entries with error: 0', response['summary'])
        self.assertIn('Number of warnings: 0', response['summary'])
        self.assertIn('New compounds: 1', response['summary'])
        # Need to Do Second Round of File Since First Needs to Registered Already
        mappings = [
            {
                "dbProperty": "Parent Corp Name",
                "defaultVal": None,
                "required": False,
                "sdfProperty": "Corporate ID"
            },
            {
                "dbProperty": "Lot Chemist",
                "defaultVal": "bob",
                "required": True,
                "sdfProperty": "Lot Scientist"
            },
            {
                "dbProperty": "Project",
                "defaultVal": "PROJ-00000001",
                "required": True,
                "sdfProperty": "Project Code Name"
            },
            {
                "dbProperty": "Parent Stereo Category",
                "defaultVal": "unknown",
                "required": True,
                "sdfProperty": None
            },
        ]
        response = self.client.register_sdf(test_048_warn_existing_compound_new_id_file_two, "bob",
                                            mappings)
        self.assertIn('report_files', response)
        self.assertIn('summary', response)
        self.assertIn('Number of entries processed', response['summary'])
        self.assertIn('Number of entries with error: 0', response['summary'])
        # There are two warnings expected here: only one is related to the feature we are testing here
        self.assertIn('Number of warnings: 2', response['summary'])
        self.assertIn('New compounds: 1', response['summary'])
        self.assertIn('New parent will be assigned due to different stereo category', response['summary'])
        return response

    @requires_absent_basic_cmpd_reg_load
    def test_049_register_large_sdf_with_error(self):
        # Large request to test performance and error handling
        file = Path(__file__).resolve().parent\
            .joinpath('test_acasclient', 'nci1000.sdf')
        try:
            # SDF load of 1000 structures should take less than 60 seconds
            # to complete. On my machine it takes 30 seconds.
            # This is a performance check to make sure the
            # bulk load hasn't slowed significantly.
            with Timeout(seconds=90):
                response = self.basic_cmpd_reg_load(file = file)
        except TimeoutError:
            self.fail("Timeout error")

        self.assertIn('report_files', response)
        self.assertIn('Number of entries processed: 1000', response['summary'])
        self.assertIn('Number of entries with error: 1', response['summary'])

    def test_050_delete_ls_thing(self):
        code = str(uuid.uuid4())
        ls_thing = create_project_thing(code)
        saved_ls_thing = self.client.save_ls_thing(ls_thing)
        self.assertIn('codeName', saved_ls_thing)
        self.assertEqual(code, saved_ls_thing["codeName"])
        ls_thing = self.client.get_ls_thing("project",
                                            "project",
                                            code, None)
        self.assertIn(False, [ls_thing['deleted']])
        ls_thing = self.client.delete_ls_thing("project",
                                            "project",
                                            code, None) 
        ls_thing = self.client.get_ls_thing("project",
                                            "project",
                                            code, None)
        self.assertIn(True, [ls_thing['deleted']])

    @requires_absent_basic_cmpd_reg_load
    def test_051_bulk_load_update_parent_alias(self):
        """Test Proper Updating of Aliases w/ Bulk Loader"""
        test_051_upload_file_file = Path(__file__).resolve().parent\
            .joinpath('test_acasclient', 'test_051_register_parent_aliases.sdf')
        files = self.client.upload_files([test_051_upload_file_file])
        request = {
            "fileName": files['files'][0]["name"],
            "userName": "bob",
            "mappings": [
                {
                    "dbProperty": "Parent Common Name",
                    "defaultVal": None,
                    "required": False,
                    "sdfProperty": "Name"
                },
                {
                    "dbProperty": "Parent Corp Name",
                    "defaultVal": None,
                    "required": False,
                    "sdfProperty": "Parent Corp Name"
                },
                {
                    "dbProperty": "Lot Amount",
                    "defaultVal": None,
                    "required": False,
                    "sdfProperty": "Lot Amount Prepared"
                },
                {
                    "dbProperty": "Lot Amount Units",
                    "defaultVal": None,
                    "required": False,
                    "sdfProperty": "Lot Amount Units"
                },
                {
                    "dbProperty": "Lot Color",
                    "defaultVal": None,
                    "required": False,
                    "sdfProperty": "Lot Appearance"
                },
                {
                    "dbProperty": "Lot Synthesis Date",
                    "defaultVal": None,
                    "required": False,
                    "sdfProperty": "Lot Date Prepared"
                },
                {
                    "dbProperty": "Lot Notebook Page",
                    "defaultVal": None,
                    "required": False,
                    "sdfProperty": "Lot Notebook"
                },
                {
                    "dbProperty": "Lot Corp Name",
                    "defaultVal": None,
                    "required": False,
                    "sdfProperty": "Lot Corp Name"
                },
                {
                    "dbProperty": "Lot Number",
                    "defaultVal": None,
                    "required": False,
                    "sdfProperty": "Lot Number"
                },
                {
                    "dbProperty": "Lot Purity",
                    "defaultVal": None,
                    "required": False,
                    "sdfProperty": "Lot Purity"
                },
                {
                    "dbProperty": "Lot Comments",
                    "defaultVal": None,
                    "required": False,
                    "sdfProperty": "Lot Register Comment"
                },
                {
                    "dbProperty": "Lot Chemist",
                    "defaultVal": "bob",
                    "required": True,
                    "sdfProperty": "Lot Scientist"
                },
                {
                    "dbProperty": "Lot Solution Amount",
                    "defaultVal": None,
                    "required": False,
                    "sdfProperty": "Lot Solution Amount"
                },
                {
                    "dbProperty": "Lot Solution Amount Units",
                    "defaultVal": None,
                    "required": False,
                    "sdfProperty": "Lot Solution Amount Units"
                },
                {
                    "dbProperty": "Lot Supplier",
                    "defaultVal": None,
                    "required": False,
                    "sdfProperty": "Lot Source"
                },
                {
                    "dbProperty": "Lot Supplier ID",
                    "defaultVal": None,
                    "required": False,
                    "sdfProperty": "Source ID"
                },
                {
                    "dbProperty": "CAS Number",
                    "defaultVal": None,
                    "required": False,
                    "sdfProperty": "CAS"
                },
                {
                    "dbProperty": "Project",
                    "defaultVal": self.global_project_code,
                    "required": True,
                    "sdfProperty": "Project Code Name"
                },
                {
                    "dbProperty": "Parent Common Name",
                    "defaultVal": None,
                    "required": False,
                    "sdfProperty": "Name"
                },
                {
                    "dbProperty": "Parent Stereo Category",
                    "defaultVal": "Unknown",
                    "required": True,
                    "sdfProperty": None
                },
                {
                    "dbProperty": "Parent Stereo Comment",
                    "defaultVal": None,
                    "required": False,
                    "sdfProperty": "Structure Comment"
                },
                {
                    "dbProperty": "Lot Is Virtual",
                    "defaultVal": "False",
                    "required": False,
                    "sdfProperty": "Lot Is Virtual"
                },
                {
                    "dbProperty": "Lot Supplier Lot",
                    "defaultVal": None,
                    "required": False,
                    "sdfProperty": "Sample ID2"
                },
                {
                    "dbProperty": "Parent Alias",
                    "defaultVal": None,
                    "required": False,
                    "sdfProperty": "Parent Alias"
                }
            ]
        }
        response = self.client.register_sdf_request(request)
        self.assertIn('reportFiles', response[0])
        self.assertIn('summary', response[0])
        self.assertIn('Number of entries processed', response[0]['summary'])

        # Setup constants
        corp_name = "CMPD-0000051"
        alias_one = "First Alias"
        alias_two = "Second Alias"
        alias_three = "Third Alias"
        alias_four = "Fourth Alias"
        alias_five = "Fifth Alias"
        alias_six = "Sixth Alias"
        alias_seven = "Seventh Alias"

        # Get aliases
        aliases = self.client.get_parent_aliases(corp_name)
        self.assertEqual(len(aliases), 3)
        aliases = str(aliases)
        self.assertIn(alias_one, aliases)
        self.assertIn(alias_two, aliases)
        self.assertIn(alias_three, aliases) 

        # Redo the same file (copy) to see if the result is the same 
        # and aliases aren't just being appended without comparison 
        test_051_upload_file_file_one_copy = Path(__file__).resolve().parent\
            .joinpath('test_acasclient', 'test_051_register_parent_aliases_copy.sdf')
        files = self.client.upload_files([test_051_upload_file_file_one_copy])
        request["fileName"] = files['files'][0]["name"]
        response = self.client.register_sdf_request(request)
        self.assertIn('reportFiles', response[0])
        self.assertIn('summary', response[0])
        self.assertIn('Number of entries processed', response[0]['summary'])

        aliases = self.client.get_parent_aliases(corp_name)
        self.assertEqual(len(aliases), 3)
        aliases = str(aliases)
        self.assertIn(alias_one, aliases)
        self.assertIn(alias_two, aliases)
        self.assertIn(alias_three, aliases) 

        # Upload Same File But w/ Different Aliases
        test_051_upload_file_file_two = Path(__file__).resolve().parent\
            .joinpath('test_acasclient', 'test_051_register_parent_aliases_diff_aliases.sdf')
        files = self.client.upload_files([test_051_upload_file_file_two])
        request["fileName"] = files['files'][0]["name"]
        response = self.client.register_sdf_request(request)
        self.assertIn('reportFiles', response[0])
        self.assertIn('summary', response[0])
        self.assertIn('Number of entries processed', response[0]['summary'])

        # Check All Aliases Are Present 
        aliases = self.client.get_parent_aliases(corp_name)
        self.assertEqual(len(aliases), 5)
        aliases = str(aliases)
        self.assertIn(alias_one, aliases)
        self.assertIn(alias_two, aliases)
        self.assertIn(alias_three, aliases) 
        self.assertIn(alias_four, aliases) 
        self.assertIn(alias_five, aliases) 

        # Upload Same File But w/ Overlap In Aliases 
        test_051_upload_file_file_three = Path(__file__).resolve().parent\
            .joinpath('test_acasclient', 'test_051_register_parent_aliases_overlap_aliases.sdf')
        files = self.client.upload_files([test_051_upload_file_file_three])
        request["fileName"] = files['files'][0]["name"]
        response = self.client.register_sdf_request(request)
        self.assertIn('reportFiles', response[0])
        self.assertIn('summary', response[0])
        self.assertIn('Number of entries processed', response[0]['summary'])

        # Check All Aliases Are Present (Including Overlap and New Ones)
        aliases = self.client.get_parent_aliases(corp_name)
        self.assertEqual(len(aliases), 7)
        aliases = str(aliases)
        self.assertIn(alias_one, aliases)
        self.assertIn(alias_two, aliases)
        self.assertIn(alias_three, aliases) 
        self.assertIn(alias_four, aliases) 
        self.assertIn(alias_five, aliases) 
        self.assertIn(alias_six, aliases) 
        self.assertIn(alias_seven, aliases) 

    @requires_absent_basic_cmpd_reg_load
    @requires_basic_cmpd_reg_load
    def test_052_get_meta_lots_by_lot_corp_names(self):
        """Test get all lot metalots request."""

        meta_lots = self.client.get_meta_lots_by_lot_corp_names(['CMPD-0000001-001'])
        self.assertGreater(len(meta_lots), 0)
        self.assertIn('fileList', meta_lots[0])
        self.assertIn('isosalts', meta_lots[0])
        self.assertIn('lot', meta_lots[0])

    @requires_basic_cmpd_reg_load
    def test_053_get_all_meta_lots(self):
        """Test get all lot metalots request."""

        all_meta_lots = self.client.get_all_meta_lots()
        self.assertGreater(len(all_meta_lots), 0)
        self.assertIn('fileList', all_meta_lots[0])
        self.assertIn('isosalts', all_meta_lots[0])
        self.assertIn('lot', all_meta_lots[0])

        # Check that filtering by project code works
        all_meta_lots = self.client.get_all_meta_lots(project_codes=all_meta_lots[0]['lot']['project'])
        self.assertGreater(len(all_meta_lots), 0)
        self.assertEqual(all_meta_lots[0]['lot']['project'], all_meta_lots[0]['lot']['project'])

        # Check that filtering by a fake project returns nothing
        all_meta_lots = self.client.get_all_meta_lots(project_codes=["FAKEPROJECT"])
        self.assertEqual(len(all_meta_lots), 0)

    @requires_basic_cmpd_reg_load
    def test_054_get_lot_corp_names_by_bulk_load_file(self):
        """Test get lot corp names by bulk load file."""

        files = self.client.\
            get_cmpdreg_bulk_load_files()
        lot_corp_names = self.client.\
            get_lot_corp_names_by_bulk_load_file(files[0]["id"])
        
        self.assertGreater(len(lot_corp_names), 0)
        self.assertIn('CMPD-0000001-001', lot_corp_names)
        self.assertIn('CMPD-0000002-001', lot_corp_names)

    @requires_basic_cmpd_reg_load
    def test_055_get_sdf_by_bulk_load_file(self):
        """Test get sdf by bulk load file."""

        files = self.client.\
            get_cmpdreg_bulk_load_files()
        sdf_string = self.client.\
            get_sdf_by_bulk_load_file(files[0]["id"])
        
        self.assertIn('<Parent Stereo Category>', sdf_string)
        self.assertIn('CMPD-0000001-001', sdf_string)
        self.assertIn('$$$$', sdf_string)


def get_basic_experiment_load_file_with_project(project_code, tempdir, corp_name = None, file_name = None):
    if file_name is None:
        file_name = 'uniform-commas-with-quoted-text.csv'
    data_file_to_upload = Path(__file__).resolve()\
                        .parent.joinpath('test_acasclient', file_name)
    # Read the data file and replace the project code with the one we want
    with open(data_file_to_upload, 'r') as f:
        data_file_contents = f.read()

    # Replace the project code
    data_file_contents = data_file_contents.replace('Global', project_code)

    # If corp name is specified, replace the corp name
    if corp_name is not None:
        data_file_contents = data_file_contents.replace('CMPD-0000001-001', corp_name)

    # Write the data file to the temp dir
    file_name = f'basic-experiment-with-project-{project_code}.csv'
    data_file_to_upload = Path(tempdir).joinpath(file_name)
    with open(data_file_to_upload, 'w') as f:
        f.write(data_file_contents)

    return data_file_to_upload

def csv_to_txt(data_file_to_upload, dir):
    # Get the file name but change it to .txt
    file_name = data_file_to_upload.name
    file_name = file_name.replace(".csv", ".txt")
    file_path = Path(dir, file_name)
    # Change the delim to the new delim
    with open(data_file_to_upload, 'r') as f:
        with open(file_path, 'w') as f2:
            for line in f:
                f2.write(line.replace(',', "\t"))
    return file_path

class TestCmpdReg(BaseAcasClientTest):

    def create_restricted_lot(self, project_code):
        # Bulk load a compound to the restricted project
        response = self.basic_cmpd_reg_load(project_code)
        # Assert that the are no errors in the response results level
        all_lots = self.client.get_all_lots()

        # Sort lots by id and get the latest corp id
        # This is because we dont' get the corp id in the response from the bulkload
        all_lots = sorted(all_lots, key=lambda lot: lot['id'])
        global_project_parent_corp_name = all_lots[0]['parentCorpName']

        # Find the lot that was bulk loaded with the same corp name as the global project
        restricted_project_lot = [lot for lot in all_lots if lot['parentCorpName'] == global_project_parent_corp_name][-1]
        restricted_lot_corp_name = restricted_project_lot["lotCorpName"]

        return restricted_lot_corp_name

    @requires_node_api
    @requires_basic_cmpd_reg_load
    def test_001_get_meta_lot(self):
        """Test get meta lot."""
        # The default user is 'bob' and bob has cmpdreg admin role
        # The basic cmpdreg load has a lot registered that is unrestricted (Global project)
        meta_lot = self.client.\
            get_meta_lot('CMPD-0000001-001')
        self.assertIsNotNone(meta_lot)
        self.assertEqual(meta_lot['lot']['corpName'], 'CMPD-0000001-001')

        # Create a restricted project 
        project = self.create_basic_project_with_roles()

        # Bulk load a compound to the restricted project
        self.basic_cmpd_reg_load(project.code_name)
        all_lots = self.client.get_all_lots()

        # Sort lots by id and get the latest corp id
        # This is because we dont' get the corp id in the response from the bulkload
        all_lots = sorted(all_lots, key=lambda lot: lot['id'])
        restricted_project_lot_corp_name = all_lots[-1]['lotCorpName']
        global_project_lot_corp_name = all_lots[0]['lotCorpName']

        # Verify our cmpdreg admin user can fetch the restricted lot
        meta_lot = self.client.\
            get_meta_lot(restricted_project_lot_corp_name)
        self.assertIsNotNone(meta_lot)

        # Now create a user that is not a cmpdreg admin and does not have access to the restricted project
        user_client = self.create_and_connect_backdoor_user(acas_user=False, acas_admin=False, creg_user=True, creg_admin=False)

        # User SHOULD be able to fetch the global lot
        try:
            meta_lot = user_client.\
                get_meta_lot(global_project_lot_corp_name)
            self.assertIn("lot", meta_lot)
        except requests.HTTPError:
            self.fail("User should be able to fetch the global lot")
        
        # User should NOT be able fetch the restricted lot
        with self.assertRaises(requests.HTTPError) as context:
            meta_lot = user_client.\
                get_meta_lot(restricted_project_lot_corp_name)
        self.assertIn('403 Client Error: Forbidden for url', str(context.exception))
        
        # Now create a user which has access to the project
        user_client = self.create_and_connect_backdoor_user(acas_user=False, acas_admin=False, creg_user=True, creg_admin=False, project_names = [project.names[PROJECT_NAME]])

        # User SHOULD be able to fetch the restricted lot
        try:
            meta_lot = user_client.\
                get_meta_lot(restricted_project_lot_corp_name)
            self.assertIn("lot", meta_lot)
        except requests.HTTPError:
            self.fail("User should be able to fetch the restricted lot")

    @requires_node_api
    @requires_basic_experiment_load
    def test_002_get_lot_dependencies(self, experiment):

        # CMPDREG-ADMIN, ACAS-ADMIN tests
        # Get meta lot dependencies
        meta_lot_dependencies = self.client.get_lot_dependencies("CMPD-0000001-001")

        # Check basic structure
        self.assertIn('batchCodes', meta_lot_dependencies)
        self.assertIn('linkedDataExists', meta_lot_dependencies)
        self.assertIn('linkedExperiments', meta_lot_dependencies)
        self.assertIn('linkedLots', meta_lot_dependencies)

        # Verify we can turn off the linked lots checking
        meta_lot_dependencies = self.client.get_lot_dependencies("CMPD-0000001-001", include_linked_lots=False)
        self.assertNotIn('linkedLots', meta_lot_dependencies)
        
        # Verify that the experiment code name is in the linkedExperiments list
        self.assertIn(experiment['codeName'], [e['code'] for e in meta_lot_dependencies['linkedExperiments']])

        # Delete the experiment and then check the meta lot dependencies again, this time the experiment should be removed from the linkedExperiments list
        self.client.delete_experiment(experiment['id'])
        meta_lot_dependencies = self.client.get_lot_dependencies("CMPD-0000001-001")
        self.assertNotIn(experiment['codeName'], [e['code'] for e in meta_lot_dependencies['linkedExperiments']])

        # Setup for further tests
        # Create a restricted project 
        project = self.create_basic_project_with_roles()

        # Bulk load a compound to the restricted project
        self.basic_cmpd_reg_load(project.code_name)
        all_lots = self.client.get_all_lots()

        # Load an experiment to the newly created restricted project using the global project lots
        file_to_upload = get_basic_experiment_load_file_with_project(project.names[PROJECT_NAME], self.tempdir)
        response = self.client.\
            experiment_loader(file_to_upload, "bob", False)
        restricted_experiment_code_name = response['results']['experimentCode']

        # Sort lots by id and get the latest corp id
        # This is because we dont' get the corp id in the response from the bulkload
        all_lots = sorted(all_lots, key=lambda lot: lot['id'])
        global_project_lot_corp_name = all_lots[0]['lotCorpName']
        global_project_parent_corp_name = all_lots[0]['parentCorpName']

        # Find the lot that was bulk loaded with the same corp name as the global project
        restricted_project_lot = [lot for lot in all_lots if lot['parentCorpName'] == global_project_parent_corp_name][-1]

        # Check that CMPDREG-ADMIN, ACAS-ADMIN can get all depdencies
        # Verify our cmpdreg admin can see the restricted lot in the dependencies as the new lot 
        global_lot_dependencies = self.client.get_lot_dependencies(global_project_lot_corp_name)
        
        # Verify that the restricted_project_lot_corp_name is in the list of linkedLots for our cmpdreg admin
        self.assertIn(restricted_project_lot['lotCorpName'], [l['code'] for l in global_lot_dependencies['linkedLots']])

        # Verify our cmpdreg admin, acas-admin can see the restricted experiment in the dependencies as the new experiment
        self.assertIn(restricted_experiment_code_name, [e['code'] for e in global_lot_dependencies['linkedExperiments']])

        # Get the acls for the restricted experiment from the global_lot_dependencies
        restricted_experiment_acls = [acl for acl in global_lot_dependencies['linkedExperiments'] if acl['code'] == restricted_experiment_code_name][0]['acls']
        
        # Our cmpdreg admin also has acas admin so should be able to read, write and delete the restricted experiment
        self.assertTrue(restricted_experiment_acls['read'])
        self.assertTrue(restricted_experiment_acls['write'])
        self.assertTrue(restricted_experiment_acls['delete'])

        # CMPDREG_ADMIN, no acas roles
        # Now create another cmpdreg admin but don't give them acas admin
        user_client = self.create_and_connect_backdoor_user(acas_user=False, acas_admin=False, creg_user=True, creg_admin=True)

        # User SHOULD be able to fetch the global lot depdencies
        try:
            global_lot_dependencies = user_client.get_lot_dependencies(global_project_lot_corp_name)
        except requests.HTTPError:
            self.fail("User should be able to check the meta lot dependencies for the global lot")

        # User SHOULD be able to fetch the restricted experiment info
        self.assertIn(restricted_experiment_code_name, [e['code'] for e in global_lot_dependencies['linkedExperiments']])

        # Get the acls for the restricted experiment from the global_lot_dependencies
        restricted_experiment_acls = [acl for acl in global_lot_dependencies['linkedExperiments'] if acl['code'] == restricted_experiment_code_name][0]['acls']
        
        # User SHOULD be able to read but not write or delete the restricted experiment
        self.assertTrue(restricted_experiment_acls['read'])
        self.assertFalse(restricted_experiment_acls['write'])
        self.assertFalse(restricted_experiment_acls['delete'])

        # CMPDREG-USER no acas roles or restricted project roles
        user_client = self.create_and_connect_backdoor_user(acas_user=False, acas_admin=False, creg_user=True, creg_admin=False)

        # The user should be able to fetch global lot dependencies
        try:
            global_lot_dependencies = user_client.get_lot_dependencies(global_project_lot_corp_name)
        except requests.HTTPError:
            self.fail("User should be able to check the meta lot dependencies for the global lot")

        # The user SHOULD NOT be able to see the restricted lot info
        self.assertNotIn(restricted_project_lot['lotCorpName'], [l['code'] for l in global_lot_dependencies['linkedLots']])

        # Verify that the restricted_experiment_code_name is not listed in the linkedExperiments for the user
        # But the the lot has linkedDataExists true and there is more than 0 experiments in the linkedExperiments
        self.assertNotIn(restricted_experiment_code_name, [e['code'] for e in global_lot_dependencies['linkedExperiments']])
        self.assertTrue(global_lot_dependencies['linkedDataExists'])
        self.assertGreater(len(global_lot_dependencies['linkedExperiments']), 0)
        
        # CMPDREG-USER no acas roles but has access to restricted project
        user_client = self.create_and_connect_backdoor_user(acas_user=False, acas_admin=False, creg_user=True, creg_admin=False, project_names = [project.names[PROJECT_NAME]])

        # User SHOULD be able to fetch the restricted lot depdencies
        try:
            restricted_lot_dependencies = user_client.\
                get_lot_dependencies(restricted_project_lot['lotCorpName'])
        except requests.HTTPError:
            self.fail("User should be able to fetch the restricted lot")

        # Verify that the global_lot is in the linkedLots for the user
        self.assertIn(global_project_lot_corp_name, [l['code'] for l in restricted_lot_dependencies['linkedLots']])

        # Get the global lot depdencies
        global_lot_dependencies = user_client.\
            get_lot_dependencies(global_project_lot_corp_name)

        # Verify that the restricted_experiment_code_name is NOT in the linkedExperiments for the user because they aren't an acas user
        # Bug that the lot does show it has linkedDataExists true and there is more than 0 experiments in the linkedExperiments
        self.assertNotIn(restricted_experiment_code_name, [e['code'] for e in global_lot_dependencies['linkedExperiments']])
        self.assertTrue(global_lot_dependencies['linkedDataExists'])
        self.assertGreater(len(global_lot_dependencies['linkedExperiments']), 0)
        
        # CMPDREG-USER and ACAS-USER with access to restricted project
        user_client = self.create_and_connect_backdoor_user(acas_user=True, acas_admin=False, creg_user=True, creg_admin=False, project_names = [project.names[PROJECT_NAME]])

        # User SHOULD be able to fetch the restricted lot depdencies
        try:
            restricted_lot_dependencies = user_client.\
                get_lot_dependencies(restricted_project_lot['lotCorpName'])
        except requests.HTTPError:
            self.fail("User should be able to fetch the restricted lot")
        
        global_lot_dependencies = user_client.get_lot_dependencies(global_project_lot_corp_name)

        # Verify that the restricted_experiment_code_name is in the linkedExperiments for the user
        self.assertIn(restricted_experiment_code_name, [e['code'] for e in global_lot_dependencies['linkedExperiments']])

        # Get the acls for the restricted experiment from the global_lot_dependencies
        restricted_experiment_acls = [acl for acl in global_lot_dependencies['linkedExperiments'] if acl['code'] == restricted_experiment_code_name][0]['acls']
        
        # Verify the expected acls are read: true, write: true, delete: true
        self.assertTrue(restricted_experiment_acls['read'])
        self.assertTrue(restricted_experiment_acls['write'])
        self.assertTrue(restricted_experiment_acls['delete'])

    @requires_node_api
    @requires_basic_cmpd_reg_load
    def test_003_save_meta_lot(self):
        """Test post meta lot."""

        # Create a restricted project 
        project = self.create_basic_project_with_roles()
    
        # Bulk load some compounds to we don't interfere with CMPD-0000001-001
        self.basic_cmpd_reg_load(project.code_name)
        all_lots = self.client.get_all_lots()

        # Sort lots by id and get the latest corp id
        # This is because we dont' get the corp id in the response from the bulkload
        all_lots = sorted(all_lots, key=lambda lot: lot['id'])
        restricted_project_lot_corp_name = all_lots[-1]['lotCorpName']
        
        # The default user is 'bob' and bob has cmpdreg admin role
        # The basic cmpdreg load has a lot registered that is unrestricted (Global project)
        meta_lot = self.client.\
            get_meta_lot(restricted_project_lot_corp_name)
        self.assertIsNotNone(meta_lot)
        self.assertEqual(meta_lot['lot']['corpName'], restricted_project_lot_corp_name)
        self.assertIsNone(meta_lot["lot"]["modifiedDate"])  # Lot is not modified

        # Create a user that is not a cmpdreg admin and does not have access to the restricted project
        user_client = self.create_and_connect_backdoor_user(acas_user=False, acas_admin=False, creg_user=True, creg_admin=False)

        # User should NOT be able save/update the restricted lot
        with self.assertRaises(requests.HTTPError) as context:
            response = user_client.\
                save_meta_lot(meta_lot)
        self.assertIn('403 Client Error: Forbidden for url', str(context.exception))
        _meta_lot = self.client.get_meta_lot(restricted_project_lot_corp_name)
        self.assertIsNone(_meta_lot["lot"]["modifiedDate"])  # Lot is not modified

        # Verify our cmpdreg admin user can save the restricted lot
        meta_lot["lot"]["color"] = "red"
        response = self.client.\
            save_meta_lot(meta_lot)
        self.assertEqual(len(response["errors"]), 0)
        self.assertIn("metalot", response)
        self.assertIn("lot", response["metalot"])
        self.assertEqual(response["metalot"]["lot"]["color"], "red")
        self.assertIsNotNone(response["metalot"]["lot"]["modifiedDate"])  # Lot is modified

        # Verify our admin user can update the project
        meta_lot["lot"]["project"] = project.code_name
        response = self.client.\
            save_meta_lot(meta_lot)
        self.assertEqual(len(response["errors"]), 0)
        self.assertIn("metalot", response)
        self.assertIn("lot", response["metalot"])
        self.assertEqual(response["metalot"]["lot"]["project"], project.code_name)

        # Now create a user which has access to the project
        user_client = self.create_and_connect_backdoor_user(acas_user=False, acas_admin=False, creg_user=True, creg_admin=False, project_names = [project.names[PROJECT_NAME]])

        # User should still not be able to save the restricted lot because they aren't the owner of the lot
        with self.assertRaises(requests.HTTPError) as context:
            response = user_client.\
                save_meta_lot(meta_lot)
        self.assertIn('403 Client Error: Forbidden for url', str(context.exception))

        # Update the lot and make the user the chemist of the lot so they can fetch the restricted lot
        meta_lot["lot"]["chemist"] = user_client.username
        response = self.client.\
            save_meta_lot(meta_lot)

        meta_lot["lot"]["color"] = "blue"
        try:
            response = user_client.\
                save_meta_lot(meta_lot)
        except requests.HTTPError:
            self.fail("User should be able to save the restricted lot")
        self.assertIn("metalot", response)
        self.assertIn("lot", response["metalot"])
        self.assertEqual(response["metalot"]["lot"]["color"], "blue")

    @requires_node_api
    @requires_absent_basic_cmpd_reg_load
    @requires_basic_experiment_load
    def test_004_delete_lot(self, experiment):

        # Create a restricted project 
        project = self.create_basic_project_with_roles()

        # Create a bunch of users with various roles and project access
        cmpdreg_user = self.create_and_connect_backdoor_user(prefix="cmpdreg-user-", acas_user=False, acas_admin=False, creg_user=True, creg_admin=False)
        cmpdreg_user_with_restricted_project_acls = self.create_and_connect_backdoor_user(prefix="cmpdreg-user-acls-", acas_user=False, acas_admin=False, creg_user=True, creg_admin=False, project_names = [project.names[PROJECT_NAME]])
        acas_user = self.create_and_connect_backdoor_user(prefix="acas-user-", acas_user=True, acas_admin=False, creg_user=False, creg_admin=False)
        acas_user_restricted_project_acls = self.create_and_connect_backdoor_user(prefix="acas-user-acls-", acas_user=True, acas_admin=False, creg_user=False, creg_admin=False, project_names = [project.names[PROJECT_NAME]])
        acas_admin = self.create_and_connect_backdoor_user(prefix="acas-admin-", acas_user=True, acas_admin=True, creg_user=False, creg_admin=False)
        cmpdreg_admin = self.create_and_connect_backdoor_user(prefix="cmpdreg-admin-", acas_user=False, acas_admin=False, creg_user=True, creg_admin=True)

        def can_delete_lot(self, user_client, lot_corp_name, set_owner_first=True):
            if set_owner_first:
                meta_lot = self.client.get_meta_lot(lot_corp_name)
                meta_lot["lot"]["chemist"] = user_client.username
                self.client.save_meta_lot(meta_lot)
            try:
                response = user_client.delete_lot(lot_corp_name)
            except requests.HTTPError:
                return False
            self.assertIn("success", response)
            self.assertTrue(response['success'])
            return True

        def check_lot_exists_in_experiment(self, lot_corp_name, experiment_code_name):
            experiment = self.client.get_experiment_by_code(experiment_code_name, full = True)
            # when experiment is deleted, the analysis groups for the lot are deleted
            for analysis_group in experiment["analysisGroups"]:
                if analysis_group["deleted"] == True or analysis_group["ignored"] == True:
                    continue
                for state in analysis_group["lsStates"]:
                    for value in state["lsValues"]:
                        if value["lsKind"] == "batch code" and value["codeValue"] == lot_corp_name:
                            return True
            return False

        # Deny Rule: Not an ACAS user and there is assay data for the lot
        self.assertFalse(can_delete_lot(self, cmpdreg_admin, "CMPD-0000001-001", set_owner_first=True))

        # Delete the assay data on the lot
        response = self.client.delete_experiment(experiment["codeName"])

        ## Deny Rule: Not a Creg admin and disableDeleteMyLots=true by default
        self.assertFalse(can_delete_lot(self, cmpdreg_user, "CMPD-0000001-001", set_owner_first=True))
        self.assertFalse(can_delete_lot(self, cmpdreg_user_with_restricted_project_acls, "CMPD-0000001-001", set_owner_first=True))
        self.assertFalse(can_delete_lot(self, acas_user, "CMPD-0000001-001", set_owner_first=True))
        self.assertFalse(can_delete_lot(self, acas_user_restricted_project_acls, "CMPD-0000001-001", set_owner_first=True))
        self.assertFalse(can_delete_lot(self, acas_admin, "CMPD-0000001-001", set_owner_first=True))

        # Allow Rule: Creg admin and no assay data on the lot
        self.assertTrue(can_delete_lot(self, cmpdreg_admin, "CMPD-0000001-001", set_owner_first=False))

        # Verify lot is actually deleted
        meta_lot = self.client.get_meta_lot("CMPD-0000001-001")
        self.assertIsNone(meta_lot)

        # Create a restricted lot
        restricted_lot_corp_name = self.create_restricted_lot(project.code_name)

        # Load an experiment to the newly created restricted project using the restricted lot
        restricted_lot_corp_name = self.create_restricted_lot(project.code_name)
        file_to_upload = get_basic_experiment_load_file_with_project(project.names[PROJECT_NAME], self.tempdir, restricted_lot_corp_name, file_name = '4 parameter D-R.csv')
        response = self.client.\
            experiment_loader(file_to_upload, "bob", False)
        self.assertTrue(check_lot_exists_in_experiment(self, restricted_lot_corp_name, response['results']['experimentCode']))
                        
        # Deny rule: Creg admin is not an acas user
        self.assertFalse(can_delete_lot(self, cmpdreg_admin, restricted_lot_corp_name, set_owner_first=True))
 
        # Deny rule: ACAS admin is not a creg admin
        self.assertFalse(can_delete_lot(self, acas_admin, restricted_lot_corp_name, set_owner_first=True))

        # Allow rule: CregAdmin/ACASAdmin can delete the lot and assay data
        self.assertTrue(can_delete_lot(self, self.client, restricted_lot_corp_name, set_owner_first=True))

        # Verify lot is actually deleted
        meta_lot = self.client.get_meta_lot(restricted_lot_corp_name)
        self.assertIsNone(meta_lot)

        # Get the experiment and verify the lot is deleted
        self.assertFalse(check_lot_exists_in_experiment(self, restricted_lot_corp_name, response['results']['experimentCode']))

        # TODO: The following tests are dependent on a non default configuration: client.cmpdreg.metaLot.disableDeleteMyLots = false so we can't test this by default. We should turn this back on when we have a testing system which can change the configurations of acas.
        # # Global compound, with experiment in Global project
        # ## Deny Rule: Not an acas user so can't delete because dependent experiment exists
        # self.assertFalse(can_delete_lot(self, cmpdreg_user, "CMPD-0000001-001", set_owner_first=True))

        # ## Allow Rule: An acas user with access to delete global experiment and global compound
        # self.assertTrue(can_delete_lot(self, acas_user, "CMPD-0000001-001", set_owner_first=True))
        # meta_lot = self.client.get_meta_lot("CMPD-0000001-001")
        # self.assertIsNone(meta_lot)

        # # Create a restricted lot by project
        # restricted_lot_corp_name = self.create_restricted_lot(project.code_name)

        # # Deny Rule: No access to lot project
        # self.assertFalse(can_delete_lot(self, cmpdreg_user, restricted_lot_corp_name, set_owner_first=True))

        # # Deny Rule: Not the owner of the lot (must be chemist or recorded by user based on default acas configs for lot access)
        # self.assertFalse(can_delete_lot(self, cmpdreg_user_with_restricted_project_acls, restricted_lot_corp_name, set_owner_first=False))

        # # Deny Rule: No access to lot project
        # self.assertFalse(can_delete_lot(self, acas_user, restricted_lot_corp_name, set_owner_first=False))

        # # Deny Rule: Not the owner of the lot (must be chemist or recorded by user based on default acas configs for lot access)
        # self.assertFalse(can_delete_lot(self, acas_user_restricted_project_acls, restricted_lot_corp_name, set_owner_first=False))

        # # Allow Rule: Owns lot by chemist rule, has access to restricted lot project
        # self.assertTrue(can_delete_lot(self, acas_user_restricted_project_acls, restricted_lot_corp_name, set_owner_first=True))

        # # Allow Rule: Owns lot by chemist rule, has access to restricted lot project
        # restricted_lot_corp_name = self.create_restricted_lot(project.code_name)
        # self.assertTrue(can_delete_lot(self, cmpdreg_user_with_restricted_project_acls, restricted_lot_corp_name, set_owner_first=True))

        # # Load an experiment to the newly created restricted project using the global project lots
        # restricted_lot_corp_name = self.create_restricted_lot(project.code_name)
        # file_to_upload = get_basic_experiment_load_file_with_project(project.names[PROJECT_NAME], self.tempdir, restricted_lot_corp_name, file_name = '4 parameter D-R.csv')
        # response = self.client.\
        #     experiment_loader(file_to_upload, "bob", False)
        # restricted_experiment_code_name = response['results']['experimentCode']

        # # Update the lot and make the cmpdreg_user_with_restricted_project_acls the chemist of the lot
        # meta_lot = self.client.get_meta_lot(restricted_lot_corp_name)
        # meta_lot["lot"]["chemist"] = cmpdreg_user_with_restricted_project_acls.username

        # # Deny Rule: Not an acas user so can't delete because dependent experiment exists
        # self.assertFalse(can_delete_lot(self, cmpdreg_user_with_restricted_project_acls, restricted_lot_corp_name, set_owner_first=True))

        # # Delete the experiment (mimic asking acas_user_restricted_project_acls to delete the experiment)
        # response = acas_user_restricted_project_acls.delete_experiment(restricted_experiment_code_name)

        # # Allow Rule: Owns lot by chemist rule, no longer has dependent experiment
        # self.assertTrue(can_delete_lot(self, cmpdreg_user_with_restricted_project_acls, restricted_lot_corp_name, set_owner_first=True))

    @requires_absent_basic_cmpd_reg_load
    @requires_node_api
    def test_005_swap_parent_structures(self):
        """
        Check `swap_parent_structures` can swap structures in case of parents with no duplicates or
        parents who are duplicates of each other.
        """

        file = Path(__file__).resolve().parent.joinpath(
            'test_acasclient', 'test_005_swap_parent_structures.sdf')
        self.basic_cmpd_reg_load(file=file)

        # CMPD-0000001 / alias-1 (structure: A, stereo category: Single stereoisomer)
        # CMPD-0000002 / alias-2 (structure: A'(stereoisomer of 1), stereo category: Single stereoisomer)
        # CMPD-0000003 / alias-3 (structure: A'(stereoisomer of 1), stereo category: Single stereoisomer - arbitrary assign)
        # CMPD-0000004 / alias-4 (structure: B, stereo category: Single stereoisomer)
        # CMPD-0000005 / alias-4(structure: C, stereo category: Unknown, stereo comment: foo)
        # CMPD-0000006 / alias-6, alias-6a(structure: C'(stereoisomer of 5), stereo category: Unknown, stereo comment: foo)

        def _get_mol_weights_and_formula(lot_corp_name):
            meta_lot = self.client.get_meta_lot(lot_corp_name)
            lot = meta_lot["lot"]
            parent = lot["parent"]
            return parent["molWeight"], lot["lotMolWeight"], parent["molFormula"]

        def _check_mol_weights(lot_corp_name, expected_parent_mw, expected_lot_mw, expected_mol_formula):
            parent_mw, lot_mw, mol_formula = _get_mol_weights_and_formula(lot_corp_name)
            self.assertAlmostEqual(parent_mw, expected_parent_mw, places=3)
            self.assertEqual(mol_formula, expected_mol_formula)
            self.assertAlmostEqual(lot_mw, expected_lot_mw, places=3)
        
        # Gather original mol weights and mol formulas
        exp_001_tuple = _get_mol_weights_and_formula('CMPD-0000001-001')
        exp_002_tuple = _get_mol_weights_and_formula('CMPD-0000002-001')
        exp_004_tuple = _get_mol_weights_and_formula('CMPD-0000004-001')
        exp_005_tuple = _get_mol_weights_and_formula('CMPD-0000005-001')
        exp_006_tuple = _get_mol_weights_and_formula('CMPD-0000006-001')

        try:
            # Swapping 1 and 3 will introduce duplicacy between 1 and 2.
            exp_error_msg = ("Swapping corpName1=CMPD-0000001 & "
                    "corpName2=CMPD-0000003 creates duplicates.")
            response = self.client.swap_parent_structures(
                corp_name1='CMPD-0000001', corp_name2='CMPD-0000003')
            assert response["hasError"] is True
            self.assertEqual(response["errorMessage"], exp_error_msg)
            # Confirm that 1 and 3's lot mol weights and formulae didn't change
            _check_mol_weights('CMPD-0000001-001', exp_001_tuple[0], exp_001_tuple[1], exp_001_tuple[2])
            _check_mol_weights('CMPD-0000002-001', exp_002_tuple[0], exp_002_tuple[1], exp_002_tuple[2])

            # Swapping 1 and 2 will not introduce any duplicates.
            response = self.client.swap_parent_structures(
                corp_name1='CMPD-0000001', corp_name2='CMPD-0000002')
            self.assertFalse(response["hasError"])

            # Check the mol weights and mol formulas have been swapped
            _check_mol_weights('CMPD-0000001-001', exp_002_tuple[0], exp_002_tuple[1], exp_002_tuple[2])
            _check_mol_weights('CMPD-0000002-001', exp_001_tuple[0], exp_001_tuple[1], exp_001_tuple[2])
            # Restore the original structures
            response = self.client.swap_parent_structures(
                corp_name1='CMPD-0000001', corp_name2='CMPD-0000002')
            self.assertFalse(response["hasError"])  # Sanity Check
            # Check the molweights and mol formulas have been restored
            _check_mol_weights('CMPD-0000001-001', exp_001_tuple[0], exp_001_tuple[1], exp_001_tuple[2])
            _check_mol_weights('CMPD-0000002-001', exp_002_tuple[0], exp_002_tuple[1], exp_002_tuple[2])

            # Swapping 1 and 4 will not introduce any duplicates.
            response = self.client.swap_parent_structures(
                corp_name1='CMPD-0000001', corp_name2='CMPD-0000004')
            self.assertFalse(response["hasError"])

            # Check the mol weights and mol formulas have been swapped
            _check_mol_weights('CMPD-0000001-001', exp_004_tuple[0], exp_004_tuple[1], exp_004_tuple[2])
            _check_mol_weights('CMPD-0000004-001', exp_001_tuple[0], exp_001_tuple[1], exp_001_tuple[2])
            # Restore the original structures
            response = self.client.swap_parent_structures(
                corp_name1='CMPD-0000001', corp_name2='CMPD-0000004')
            self.assertFalse(response["hasError"])  # Sanity Check
            # Check the molweights and mol formulas have been restored
            _check_mol_weights('CMPD-0000001-001', exp_001_tuple[0], exp_001_tuple[1], exp_001_tuple[2])
            _check_mol_weights('CMPD-0000004-001', exp_004_tuple[0], exp_004_tuple[1], exp_004_tuple[2])

            # Swapping 5 and 6 will not introduce any duplicates.
            response = self.client.swap_parent_structures(
                corp_name1='CMPD-0000005', corp_name2='CMPD-0000006')
            self.assertFalse(response["hasError"])
            # Check the mol weights and mol formulas have been swapped
            _check_mol_weights('CMPD-0000005-001', exp_006_tuple[0], exp_006_tuple[1], exp_006_tuple[2])
            _check_mol_weights('CMPD-0000006-001', exp_005_tuple[0], exp_005_tuple[1], exp_005_tuple[2])

            # Swap with a non-existant corporate name.
            exp_error_msg = ("'foo' was not found as a corporate id or as an alias")
            response = self.client.swap_parent_structures(
                corp_name1="CMPD-0000001", corp_name2="foo"
            )
            self.assertTrue(response["hasError"])
            self.assertEqual(response["errorMessage"], exp_error_msg)

            # Swap unique aliases.
            response = self.client.swap_parent_structures(
                corp_name1='alias-1', corp_name2='alias-2')
            self.assertFalse(response["hasError"])

            # Swap a non-unique alias.
            exp_error_msg = ("Alias name 'alias-4' has multiple corporate id matches: CMPD-0000004, CMPD-0000005")
            response = self.client.swap_parent_structures(
                corp_name1='CMPD-0000006', corp_name2='alias-4'
            )
            self.assertTrue(response["hasError"])
            self.assertEqual(response["errorMessage"], exp_error_msg)

            # Try making a valid swap as a non-admin and confirm it fails
            # due to permissions
            cmpdreg_user = self.create_and_connect_backdoor_user(acas_user=False, acas_admin=False, creg_user=True, creg_admin=False)
            with self.assertRaises(requests.HTTPError) as context:
                response = cmpdreg_user.swap_parent_structures(
                    corp_name1='CMPD-0000001', corp_name2='CMPD-0000002')
            self.assertIn('401 Client Error: Unauthorized for url', str(context.exception))
        finally:
            # Prevent interaction with other tests.
            self.delete_all_cmpd_reg_bulk_load_files()


        

    @requires_node_api
    @requires_absent_basic_cmpd_reg_load
    @requires_basic_experiment_load
    def test_006_reparent_lot(self, experiment):
        # Function with test to verify reparent lot functionality
        def can_reparent_lot(self, user_client, lot_corp_name, adopting_parent_corp_name, dry_run):
            try:
                original_meta_lot = self.client.get_meta_lot(lot_corp_name)
                dry_run_response = user_client.reparent_lot(lot_corp_name, adopting_parent_corp_name, True)
                self.assertIn("newLot", dry_run_response)
                self.assertIn("modifiedBy", dry_run_response)
                self.assertIn("originalLotCorpName", dry_run_response)
                self.assertIn("originalParentCorpName", dry_run_response)
                self.assertIn("originalParentDeleted", dry_run_response)
                self.assertIn("originalLotNumber", dry_run_response)
                self.assertEqual(dry_run_response['newLot']["parent"]["corpName"], adopting_parent_corp_name)
                
                # Make sure we can still find the original lot corp name if we haven't done a wet run yet
                meta_lot = self.client.get_meta_lot(lot_corp_name)
                self.assertEqual(meta_lot["lot"]["parent"]["corpName"], original_meta_lot["lot"]["parent"]["corpName"])
                self.assertEqual(meta_lot["lot"]["saltForm"]["corpName"], original_meta_lot["lot"]["parent"]["corpName"])

                if not dry_run:
                    wet_run_response = user_client.reparent_lot(lot_corp_name, adopting_parent_corp_name, False)
                    self.assertIn("newLot", wet_run_response)
                    self.assertIn("modifiedBy", wet_run_response)
                    self.assertIn("originalLotCorpName", wet_run_response)
                    self.assertIn("originalParentCorpName", wet_run_response)
                    self.assertIn("originalParentDeleted", wet_run_response)
                    self.assertIn("originalLotNumber", wet_run_response)

                    self.assertEqual(wet_run_response['newLot']["parent"]["corpName"], adopting_parent_corp_name)

                    # Make sure the predicted lot corp name is the same as the actual lot corp name we changed to
                    self.assertEqual(wet_run_response["newLot"]["corpName"], dry_run_response["newLot"]["corpName"])

                    # Make sure we canf ind the new lot and that the parent and salt form are same as new corp name
                    meta_lot = self.client.get_meta_lot(wet_run_response["newLot"]["corpName"])
                    self.assertEqual(meta_lot["lot"]["parent"]["corpName"], adopting_parent_corp_name)
                    self.assertEqual(meta_lot["lot"]["saltForm"]["corpName"], adopting_parent_corp_name)        

            except requests.HTTPError:
                return False
            
            return True

        # Create a restricted project 
        project = self.create_basic_project_with_roles()
        
        # Create a bunch of users with various roles and project access
        cmpdreg_user = self.create_and_connect_backdoor_user(acas_user=False, acas_admin=False, creg_user=True, creg_admin=False)
        cmpdreg_user_with_restricted_project_acls = self.create_and_connect_backdoor_user(acas_user=False, acas_admin=False, creg_user=True, creg_admin=False, project_names = [project.names[PROJECT_NAME]])
        acas_user = self.create_and_connect_backdoor_user(acas_user=True, acas_admin=False, creg_user=False, creg_admin=False)
        acas_user_restricted_project_acls = self.create_and_connect_backdoor_user(acas_user=True, acas_admin=False, creg_user=False, creg_admin=False, project_names = [project.names[PROJECT_NAME]])
        acas_admin = self.create_and_connect_backdoor_user(acas_user=True, acas_admin=True, creg_user=False, creg_admin=False)
        cmpdreg_admin = self.create_and_connect_backdoor_user(acas_user=False, acas_admin=False, creg_user=True, creg_admin=True)

        # Verify dry run works by doing a dry run reparent
        # Starting state is 2 lots (1 on CMPD-0000001 and 1 on CMPD-0000002)
        self.assertTrue(can_reparent_lot(self, self.client, "CMPD-0000001-001",  "CMPD-0000002", dry_run = True))
        # Current state is 2 lots (1 on CMPD-0000002 and 1 on CMPD-0000002)

        # Reparent a lot
        self.assertTrue(can_reparent_lot(self, self.client, "CMPD-0000001-001",  "CMPD-0000002", dry_run = False))
        
        # Verify that the assay data has moved to the new lot which should be CMPD-0000002-002 dependencies
        depdencies = self.client.get_lot_dependencies("CMPD-0000002-002")
        self.assertIn("linkedExperiments", depdencies)
        hasExperiment = False
        for depExperiment in depdencies["linkedExperiments"]:
            if depExperiment["code"] == experiment["codeName"]:
                hasExperiment = True
        self.assertTrue(hasExperiment)
        
        # Current state is 2 lots (2 on CMPD-0000002 and 0 on CMPD-0000002 (which is now deleted))

        # Create a restricted lot by project to verify we can reparent it for our user auth tests
        # This actually creates 2 lots in the system but returns one back by corp name
        restricted_lot_corp_name = self.create_restricted_lot(project.code_name)
        # Current state is 4 lots (3 on CMPD-0000002 and 1 on CMPD-0000001 (which is now re-created))
        self.assertEqual(restricted_lot_corp_name, "CMPD-0000002-003")

        # Deny Rule: Must be cmpdreg admin
        self.assertFalse(can_reparent_lot(self, cmpdreg_user, restricted_lot_corp_name, "CMPD-0000001", dry_run = False))
        self.assertFalse(can_reparent_lot(self, cmpdreg_user_with_restricted_project_acls, restricted_lot_corp_name, "CMPD-0000001", dry_run = False))
        self.assertFalse(can_reparent_lot(self, acas_user, restricted_lot_corp_name, "CMPD-0000001", dry_run = False))
        self.assertFalse(can_reparent_lot(self, acas_user_restricted_project_acls, restricted_lot_corp_name, "CMPD-0000001", dry_run = False))
        self.assertFalse(can_reparent_lot(self, acas_admin, restricted_lot_corp_name, "CMPD-0000001", dry_run = False))
        # Current state has not changed)

        # Allow Rule: CmpdReg Admin
        self.assertTrue(can_reparent_lot(self, cmpdreg_admin, restricted_lot_corp_name,  "CMPD-0000001", dry_run = True))
        self.assertTrue(can_reparent_lot(self, cmpdreg_admin, restricted_lot_corp_name,  "CMPD-0000001", dry_run = False))
        # Current state is 4 lots (2 on CMPD-0000002 and 2 on CMPD-0000001)

        # Verify we have our expected current state by counting lots and parents
        all_lots = self.client.get_all_lots()
        self.assertEqual(len(all_lots), 4)
        
        # Get a count of lots per parent
        parents = {}
        for lot in all_lots:
            if lot["parentCorpName"] not in parents:
                parents[lot["parentCorpName"]] = 1
            else:
                parents[lot["parentCorpName"]] += 1

        # Verify we have 2 lots per parent after the re-arranging we did
        self.assertEqual(parents["CMPD-0000002"], 2)
        self.assertEqual(parents["CMPD-0000001"], 2)
    
    @requires_absent_basic_cmpd_reg_load
    def test_007_modify_parent_aliases(self):
        """
        Get, set, and add parent aliases
        """

        file = Path(__file__).resolve().parent.joinpath(
            'test_acasclient', 'test_005_swap_parent_structures.sdf')
        self.basic_cmpd_reg_load(file=file)

        # Setup constants
        corp_name = "CMPD-0000001"
        alias_1 = "alias-1"
        test_alias = "TEST-00001"

        # Get aliases
        aliases = self.client.get_parent_aliases(corp_name)
        self.assertEqual(len(aliases), 1)
        self.assertEquals(aliases[0], alias_1)

        # Add an alias
        self.client.add_parent_alias(corp_name, test_alias)
        aliases = self.client.get_parent_aliases(corp_name)
        self.assertEqual(len(aliases), 2)
        self.assertIn(alias_1, aliases)
        self.assertIn(test_alias, aliases)

        # Set the aliases to only the test alias
        self.client.set_parent_aliases(corp_name, [test_alias])
        aliases = self.client.get_parent_aliases(corp_name)
        self.assertEqual(len(aliases), 1)
        self.assertEquals(aliases[0], test_alias)
    
    @requires_absent_basic_cmpd_reg_load
    def test_008_register_second_lots(self):
        """
        Register additional lots of registered compounds
        """
        # Register two lots
        response = self.basic_cmpd_reg_load()
        self.assertIn('Number of entries processed: 2', response['summary'])
        self.assertIn('Number of entries with error: 0', response['summary'])
        self.assertIn('Number of warnings: 0', response['summary'])
        self.assertIn('New compounds: 2', response['summary'])
        self.assertIn('New lots of existing compounds: 0', response['summary'])
        
        # Load the same file (but don't map in Lot Number and Lot Corp Name)
        file = Path(__file__).resolve().parent\
                .joinpath('test_acasclient', 'test_012_register_sdf.sdf')

        mappings = [
                {
                    "dbProperty": "Parent Corp Name",
                    "defaultVal": None,
                    "required": False,
                    "sdfProperty": "Parent Corp Name"
                },
                {
                    "dbProperty": "",
                    "defaultVal": None,
                    "required": False,
                    "sdfProperty": "Lot Corp Name"
                },
                {
                    "dbProperty": "",
                    "defaultVal": None,
                    "required": False,
                    "sdfProperty": "Lot Number"
                },
                {
                    "dbProperty": "Lot Chemist",
                    "defaultVal": "bob",
                    "required": True,
                    "sdfProperty": "Lot Scientist"
                },
                {
                    "dbProperty": "Project",
                    "defaultVal": self.global_project_code,
                    "required": True,
                    "sdfProperty": "Project Code Name"
                },
                {
                    "dbProperty": "Parent Stereo Category",
                    "defaultVal": STEREO_CATEGORY,
                    "required": True,
                    "sdfProperty": "Parent Stereo Category"
                },
                {
                    "dbProperty": "Parent Stereo Comment",
                    "defaultVal": None,
                    "required": False,
                    "sdfProperty": "Parent Stereo Comment"
                }
            ]

        response = self.client.register_sdf(file, "bob",
                                            mappings)
        self.assertIn('Number of entries processed: 2', response['summary'])
        self.assertIn('Number of entries with error: 0', response['summary'])
        self.assertIn('Number of warnings: 0', response['summary'])
        self.assertIn('New compounds: 0', response['summary'])
        self.assertIn('New lots of existing compounds: 2', response['summary'])
<<<<<<< HEAD


    @requires_node_api
    @requires_basic_cmpd_reg_load
    def test_009_upload_cmpdreg_files(self):
=======
    
    @requires_absent_basic_cmpd_reg_load
    @requires_node_api
    def test_009_edit_parent(self):
        try:
            # Setup
            # Load compounds
            resp = self.basic_cmpd_reg_load()
            cmpdreg_user = self.create_and_connect_backdoor_user(acas_user=False, acas_admin=False, creg_user=True, creg_admin=False)
            stereo_cat_dict = {x['code']: x for x in self.client.get_stereo_categories()}
            TEST_STEREO_COMMENT = 'test stereo comment'
            TEST_STEREO_CAT_CODE = 'No stereochemistry'
            # Get parent 1
            meta_lot = self.client.get_meta_lot('CMPD-0000001-001')
            parent = meta_lot['lot']['parent']
            ORIG_STEREO_COMMENT = parent['stereoComment']
            ORIG_STEREO_CAT_CODE = parent['stereoCategory']['code']
            # Get parent 2
            meta_lot_2 = self.client.get_meta_lot('CMPD-0000002-001')
            parent_2 = meta_lot_2['lot']['parent']
            CMPD_2_STRUCTURE = parent_2['molStructure']
            # TODO make change to structure
            # Make changes to stereo category, stereo comment
            parent['stereoComment'] = TEST_STEREO_COMMENT
            parent['stereoCategory'] = stereo_cat_dict[TEST_STEREO_CAT_CODE]
            # Validate
            validation_status, validation_resp = self.client.edit_parent(parent, dry_run=True)
            # Confirm validation response mentions the lot
            self.assertTrue(validation_status)
            self.assertEquals(len(validation_resp), 1)
            self.assertEquals(validation_resp[0]['code'], 'CMPD-0000001-001')
            self.assertEquals(validation_resp[0]['name'], 'CMPD-0000001-001')
            # TODO Get this working reliably and uncomment it
            # # Commit the edit
            # edit_status, edit_resp = self.client.edit_parent(parent, dry_run=False)
            # # Confirm edit response mentions the lot
            # self.assertTrue(edit_status)
            # self.assertEquals(len(edit_resp), 1)
            # self.assertEquals(edit_resp[0]['code'], 'CMPD-0000001-001')
            # self.assertEquals(edit_resp[0]['name'], 'CMPD-0000001-001')
            # # Get the parent again and check out changes were made
            # meta_lot = self.client.get_meta_lot('CMPD-0000001-001')
            # parent = meta_lot['lot']['parent']
            # self.assertEquals(parent['stereoComment'], TEST_STEREO_COMMENT)
            # self.assertEquals(parent['stereoCategory']['code'], TEST_STEREO_CAT_CODE)
            # # Confirm a non-admin cannot attempt a dry run edit
            # with self.assertRaises(requests.HTTPError) as context:
            #     cmpdreg_user.edit_parent(parent, dry_run=True)
            # self.assertIn('401 Client Error: Unauthorized for url', str(context.exception))
            # # Confirm a non-admin cannot edit
            # with self.assertRaises(requests.HTTPError) as context:
            #     cmpdreg_user.edit_parent(parent, dry_run=False)
            # self.assertIn('401 Client Error: Unauthorized for url', str(context.exception))
            # # Edit back to how it was before and save
            # parent['stereoComment'] = ORIG_STEREO_COMMENT
            # parent['stereoCategory'] = stereo_cat_dict[ORIG_STEREO_CAT_CODE]
            # edit_status, edit_resp = self.client.edit_parent(parent, dry_run=False)
            # if not edit_status:
            #     print(f"ERROR: Something went wrong editing the parent: {edit_resp}")
            # self.assertTrue(edit_status)
            # # Confirm attributes are back to as they were before
            # meta_lot = self.client.get_meta_lot('CMPD-0000001-001')
            # parent = meta_lot['lot']['parent']
            # self.assertEquals(parent['stereoComment'], ORIG_STEREO_COMMENT)
            # self.assertEquals(parent['stereoCategory']['code'], ORIG_STEREO_CAT_CODE)
            # # Edit structure to match parent 2
            # # This should result in a duplicate, and thus be blocked
            # parent['molStructure'] = CMPD_2_STRUCTURE
            # # Validate (should fail)
            # validation_status, validation_resp = self.client.edit_parent(parent, dry_run=True)
            # self.assertFalse(validation_status)
            # self.assertFalse(validation_resp['parentUnique'])
            # self.assertEquals(len(validation_resp['dupeParents']), 1)
            # self.assertEquals(validation_resp['dupeParents'][0]['corpName'], 'CMPD-0000002')
            # # Attempt non-dryrun (should fail)
            # edit_status, edit_resp = self.client.edit_parent(parent, dry_run=False)
            # self.assertFalse(edit_status)
            # self.assertFalse(edit_status)
            # self.assertFalse(edit_resp['parentUnique'])
            # self.assertEquals(len(edit_resp['dupeParents']), 1)
            # self.assertEquals(edit_resp['dupeParents'][0]['corpName'], 'CMPD-0000002')
        finally:
            # Prevent interaction with other tests.
            self.delete_all_cmpd_reg_bulk_load_files()
    
    @requires_absent_basic_cmpd_reg_load
    def test_010_validate_sdf_with_empty_aliases(self):
        # Test loading a file that has some blank parent aliases
        # Confirm they don't create empty-string aliases
        file = Path(__file__).resolve().parent.joinpath(
            'test_acasclient', 'text_010_partial_parent_aliases.sdf')
        project_code = self.global_project_code

        mappings = [
                {
                    "dbProperty": "Parent Corp Name",
                    "defaultVal": None,
                    "required": False,
                    "sdfProperty": "Parent Corp Name"
                },
                {
                    "dbProperty": "Lot Corp Name",
                    "defaultVal": None,
                    "required": False,
                    "sdfProperty": "Lot Corp Name"
                },
                {
                    "dbProperty": "Lot Chemist",
                    "defaultVal": "bob",
                    "required": True,
                    "sdfProperty": None
                },
                {
                    "dbProperty": "Project",
                    "defaultVal": project_code,
                    "required": True,
                    "sdfProperty": "Project Code Name"
                },
                {
                    "dbProperty": "Parent Stereo Category",
                    "defaultVal": STEREO_CATEGORY,
                    "required": True,
                    "sdfProperty": None
                },
                {
                    "dbProperty": "Parent Alias",
                    "defaultVal": None,
                    "required": False,
                    "sdfProperty": "Parent Alias"
                }
            ]
        # Confirm this dryruns successfully
        response = self.client.register_sdf(file, "bob", mappings, dry_run=True)
        self.assertIn('New compounds: 3', response['summary'])
        # Confirm this loads successfully
        response = self.client.register_sdf(file, "bob", mappings, dry_run=False)
        self.assertIn('New compounds: 3', response['summary'])
        # Check out three parents
        # CMPD-0000010 should have one alias
        meta_lot = self.client.get_meta_lot('CMPD-0000010-001')
        parent = meta_lot["lot"]["saltForm"]["parent"]
        self.assertEquals(1, len(parent['parentAliases']))
        # CMPD-0000011 and CMPD-0000012 should have zero aliases
        meta_lot = self.client.get_meta_lot('CMPD-0000011-001')
        parent = meta_lot["lot"]["saltForm"]["parent"]
        self.assertEquals(0, len(parent['parentAliases']))
        meta_lot = self.client.get_meta_lot('CMPD-0000012-001')
        parent = meta_lot["lot"]["saltForm"]["parent"]
        self.assertEquals(0, len(parent['parentAliases']))

    @requires_node_api
    @requires_absent_basic_cmpd_reg_load
    @requires_basic_cmpd_reg_load
    def test_011_upload_cmpdreg_files(self):
>>>>>>> b0857734
        """Test post meta lot."""
        # Get all lots
        all_lots = self.client.get_all_lots()

        # Sort lots by id and get the latest corp id
        # This is because we dont' get the corp id in the response from the bulkload
        all_lots = sorted(all_lots, key=lambda lot: lot['id'])
        lot_corp_name = all_lots[-1]['lotCorpName']
        
        # The default user is 'bob' and bob has cmpdreg admin role
        # The basic cmpdreg load has a lot registered that is unrestricted (Global project)
        meta_lot = self.client.\
            get_meta_lot(lot_corp_name)

        # File to save
        file_name1 = 'dummy.pdf'
        file_test_path1 = Path(__file__).resolve().parent\
            .joinpath('test_acasclient', file_name1)
        file_name2 = 'dummy2.pdf'
        file_test_path2 = Path(__file__).resolve().parent\
            .joinpath('test_acasclient', file_name2)
        # Save the file
        file_type1 = "HPLC"
        file_type2 = "LCMS"
        writeup1="My writeup on the file1"
        writeup2="My writeup on the file2"

        # Test single upload
        file_response = self.client._upload_cmpd_reg_file(lot_corp_name, file=file_test_path1, file_type=file_type1, writeup=writeup1)
        self.assertEqual(file_response['name'], file_name1)
        self.assertEqual(file_response['description'], file_type1)
        self.assertEqual(file_response['writeup'], writeup1)
        self.assertEqual(file_response['subdir'], lot_corp_name)
        self.assertEqual(file_response['uploaded'], True)

        # Verify that uploading with no writeup works
        file_response = self.client._upload_cmpd_reg_file(lot_corp_name, file=file_test_path1, file_type=file_type1, writeup=None)
        self.assertEqual(file_response['name'], file_name1)
        self.assertEqual(file_response['description'], file_type1)
        self.assertEqual(file_response['writeup'], "")

        # Setup multiple upload
        files = [
            {
                "file": file_test_path1,
                "file_type": file_type1,
                "writeup": writeup1
            },
            {
                "file": file_test_path2,
                "file_type": file_type2,
                "writeup": writeup2
            }
        ]
        response =  self.client._upload_cmpdreg_files(lot_corp_name, files=files)
        self.assertEqual(len(response), 2)
        self.assertEqual(response[0]['name'], file_name1)
        self.assertEqual(response[0]['description'], file_type1)
        self.assertEqual(response[0]['writeup'], writeup1)
        self.assertEqual(response[0]['subdir'], lot_corp_name)
        self.assertEqual(response[0]['uploaded'], True)
        self.assertEqual(response[1]['name'], file_name2)
        self.assertEqual(response[1]['description'], file_type2)
        self.assertEqual(response[1]['writeup'], writeup2)
        self.assertEqual(response[1]['subdir'], lot_corp_name)
        self.assertEqual(response[1]['uploaded'], True)

    @requires_node_api
    @requires_basic_cmpd_reg_load
<<<<<<< HEAD
    def test_009_upload_lot_files(self):
=======
    def test_012_upload_lot_files(self):
>>>>>>> b0857734
        """ Test saving file to lot"""

        all_lots = self.client.get_all_lots()
        all_lots = sorted(all_lots, key=lambda lot: lot['id'])
        lot_corp_name1 = all_lots[-1]['lotCorpName']

        # Create files to upload
        file_name1 = 'dummy.pdf'
        file_test_path1 = Path(__file__).resolve().parent\
            .joinpath('test_acasclient', file_name1)
        file_type1 = "HPLC"
        writeup1="My writeup on the file1"

        file_name2 = 'dummy2.pdf'
        file_test_path2 = Path(__file__).resolve().parent\
            .joinpath('test_acasclient', file_name2)
        file_type2 = "LCMS"
        writeup2="My writeup on the file2"

        # Test single upload
        meta_lot_save_response = self.client.add_file_to_lot(lot_corp_name1, file=file_test_path1, file_type=file_type1, writeup=writeup1)
        self.assertEqual(len(meta_lot_save_response["errors"]), 0)
        self.assertIn("metalot", meta_lot_save_response)
        self.assertIn("fileList", meta_lot_save_response["metalot"])
        
        # Verify that the fileList has the file we just uploaded by checking the name
        has_file = False
        for file in meta_lot_save_response["metalot"]["fileList"]:
            if file["name"] == file_name1:
                has_file = True
                break
        self.assertTrue(has_file)

        # Test multiple upload
        files = [
            {
                "file": file_test_path1,
                "file_type": file_type1,
                "writeup": writeup1
            },
            {
                "file": file_test_path2,
                "file_type": file_type2,
                "writeup": writeup2
            }
        ]
        meta_lot_save_response = self.client.add_files_to_lot(lot_corp_name1, files=files)
        self.assertEqual(len(meta_lot_save_response["errors"]), 0)
        self.assertIn("metalot", meta_lot_save_response)
        self.assertIn("fileList", meta_lot_save_response["metalot"])

        # Verify that the fileList has the files we just uploaded by checking the names
        has_file1 = False
        has_file2 = False
        for file in meta_lot_save_response["metalot"]["fileList"]:
            if file["name"] == file_name1:
                has_file1 = True
            if file["name"] == file_name2:
                has_file2 = True
        self.assertTrue(has_file1)
        self.assertTrue(has_file2)
        
<<<<<<< HEAD
        



       
=======

>>>>>>> b0857734
class TestExperimentLoader(BaseAcasClientTest):
    """Tests for `Experiment Loading`."""
    
    # Test for malformed single quote format file
    def assert_malformed_single_quote_file(self, response):
        self.assertTrue(response['hasError'])
        self.assertIn('errorMessages', response)
        hasEOFError = False 
        for message in response['errorMessages'] :
            if(message['message'].endswith('EOF within quoted string')):
                hasEOFError = True
        self.assertTrue(hasEOFError)

    # Test to check if expected messages are in messages from experiment loader
    def check_expected_messages(self, expected_messages, messages):
        for expected_message in expected_messages:
            # This matches the response error message and level to the expected message and level
            expected_result = [m for m in messages if m['errorLevel'] == expected_message['errorLevel'] and m['message'] == expected_message['message']]
            if 'count' in expected_message:
                if expected_message['count'] > -1:
                    # If count is present and not -1, then we expect the number of results to be equal to the count
                    self.assertEqual(len(expected_result), expected_message['count'])
                else:
                    # If count is -1, then we don't care about the number of results, just as long as it has the message
                    self.assertGreaterThan(len(expected_result), 0)
            else:
                # Should return 1 and only 1 match
                self.assertEqual(len(expected_result), 1)

    @requires_basic_cmpd_reg_load
    def test_001_basic_xlsx(self):
        """Test experiment loader xlsx format."""

        data_file_to_upload = Path(__file__).resolve()\
            .parent.joinpath('test_acasclient', '1_1_Generic.xlsx')
        self.experiment_load_test(data_file_to_upload, True)
        self.experiment_load_test(data_file_to_upload, False)

    @requires_basic_cmpd_reg_load
    def test_002_basic_xls(self):
        """Test experiment loader xls format."""
        data_file_to_upload = Path(__file__).resolve()\
            .parent.joinpath('test_acasclient', '1_1_Generic.xls')
        self.experiment_load_test(data_file_to_upload, True)
        self.experiment_load_test(data_file_to_upload, False)

    @requires_basic_cmpd_reg_load
    def test_003_basic_xls_1995_fails(self):
        """Test experiment loader 1995 xls format fails."""
        data_file_to_upload = Path(__file__).resolve()\
            .parent.joinpath('test_acasclient', '1_1_Generic-XLS_50_1995_Fail.xls')
        response = self.experiment_load_test(data_file_to_upload, True, expect_failure=True)
        expected_messages = [
            {
                "errorLevel": "error",
                "message": "Cannot read input excel file: OldExcelFormatException (Java): The supplied spreadsheet seems to be Excel 5.0/7.0 (BIFF5) format. POI only supports BIFF8 format (from Excel versions 97/2000/XP/2003)"
            }
        ]
        self.check_expected_messages(expected_messages, response['errorMessages'])

    @requires_basic_cmpd_reg_load
    def test_004_basic_csv(self):
        """Test experiment loader csv format."""
        data_file_to_upload = Path(__file__).resolve()\
            .parent.joinpath('test_acasclient', 'uniform-commas-with-quoted-text.csv')
        self.experiment_load_test(data_file_to_upload, True)
        self.experiment_load_test(data_file_to_upload, False)

    @requires_basic_cmpd_reg_load
    def test_005_basic_tsv(self):
        """Test experiment loader tsv format."""
        data_file_to_upload = Path(__file__).resolve()\
            .parent.joinpath('test_acasclient', 'uniform-commas-with-quoted-text.csv')
        txt_file = csv_to_txt(data_file_to_upload, self.tempdir)
        self.experiment_load_test(txt_file, True)
        self.experiment_load_test(txt_file, False)

    @requires_basic_experiment_load
    def test_006_expt_reload(self, experiment):
        """Test for experiment reloading."""
        
        code_of_previous_experiment = experiment['codeName']

        # Reload the experiment
        # It's expected that this file has the same name as that loaded by `requires_basic_cmpd_reg_load` and will delete and reload the experiment getting a new code name
        data_file_to_upload = Path(__file__).resolve()\
            .parent.joinpath('test_acasclient', 'uniform-commas-with-quoted-text.csv')
        result = self.experiment_load_test(data_file_to_upload, False)
        expected_messages = [
            {
                "errorLevel": "warning",
                "message": f"Experiment '{BASIC_EXPERIMENT_LOAD_EXPERIMENT_NAME}' already exists, so the loader will delete its current data and replace it with your new upload. If you do not intend to delete and reload data, enter a new Experiment Name."
            }
        ]
        self.check_expected_messages(expected_messages, result['errorMessages'])

        # Check that the code name is different
        self.assertNotEqual(code_of_previous_experiment, result['results']['experimentCode'])

        # Get the original experiment by code name and verify it was deleted and that it's modified date is newer than the reloaded experiment
        # TODO: Then we changed the default config to server.project.roles.enabled=true, it broke this test
        # Because the get experiment by code route uses this and will not return experiments which have their deleted and ignored flags set to true.
        # We may change this behavior in the future, or come upe with way of modifying the configs during tests but for now we'll just comment this out.
        # original_experiment = self.client.get_experiment_by_code(code_of_previous_experiment)
        # self.assertTrue(original_experiment['deleted'])
        # self.assertTrue(original_experiment['ignored'])
        # self.assertGreater(original_experiment['modifiedDate'], experiment['modifiedDate'])

        # Get new experiment and make sure that the "previous experiment code" value is set in ls states of the new experiment
        new_experiment = self.client.get_experiment_by_code(result['results']['experimentCode'])
        has_previous_code = False
        for ls_state in new_experiment['lsStates']:
            if ls_state['ignored'] == False and ls_state['deleted'] == False and ls_state['lsType'] == "metadata" and ls_state['lsKind'] == "experiment metadata":
                for ls_value in ls_state['lsValues']:
                    if ls_value['ignored'] == False and ls_value['deleted'] == False and ls_value['lsType'] == "codeValue" and ls_value['lsKind'] == "previous experiment code" and ls_value['codeValue'] == code_of_previous_experiment:
                        has_previous_code = True
                    
        if not has_previous_code:
            self.fail("Could not find previous experiment code in ls states of the reloaded experiment")

    @requires_basic_cmpd_reg_load
    def test_007_non_unitform_comma_csv(self):
        # Test for non-uniform comma format file
        data_file_to_upload = Path(__file__).resolve()\
            .parent.joinpath('test_acasclient', 'non-uniform-commas-with-quoted-text.csv')
        self.experiment_load_test(data_file_to_upload, True)
        self.experiment_load_test(data_file_to_upload, False)
        txt_file = csv_to_txt(data_file_to_upload, self.tempdir)
        self.experiment_load_test(txt_file, True)
        self.experiment_load_test(txt_file, False)

    @requires_basic_cmpd_reg_load
    def test_008_malformed_single_quote(self):

        data_file_to_upload = Path(__file__).resolve()\
            .parent.joinpath('test_acasclient', 'malformatted-single-quote.csv')
        response = self.experiment_load_test(data_file_to_upload, True, expect_failure=True)
        self.assert_malformed_single_quote_file(response)
        txt_file = csv_to_txt(data_file_to_upload, self.tempdir)
        response = self.experiment_load_test(txt_file, True, expect_failure=True)
        self.assert_malformed_single_quote_file(response)

    @requires_basic_cmpd_reg_load
    def test_009_speed(self):
        # Speed test dry run
        try:
            # Dry run on 50 K row file with 3 columns of data should take
            # less than 25 seconds to complete. On my machine it takes
            # about 9 seconds. This is a sanity check to make sure the
            # dry run hasn't slowed significantly.
            with Timeout(seconds=25):
                data_file_to_upload = Path(__file__).resolve()\
                    .parent.joinpath('test_acasclient', '50k-lines.csv')
                self.experiment_load_test(data_file_to_upload, True)
        except TimeoutError:
            self.fail("Timeout error")

    @requires_basic_cmpd_reg_load
    def test_010_experiment_loader_curve_validation(self):
        # Test dose response curve validation
        data_file_to_upload = Path(__file__).resolve()\
            .parent.joinpath('test_acasclient', '4 parameter D-R-validation.csv')

        response = self.experiment_load_test(data_file_to_upload, True, expect_failure=True)

        # When loading Dose Resposne format but not having ACAS fit the curves, we shold get a dose response summary table

        self.assertTrue(response['results']['htmlSummary'].find("bv_doseResponseSummaryTable") != -1)

        # Leaving this comment here on how this dict was generted in case there are expected changes we want to make to the expected results match the current results
        # print(json.dumps(response['errorMessages'], sort_keys=True, indent=4))
        expected_messages = [
            {
                "errorLevel": "error",
                "message": "No 'Rendering Hint' was found for curve id '9629'. If a curve id is specified, it must be associated with a Rendering Hint."
            },
            {
                "errorLevel": "error",
                "message": "Could not find `Calculated Results` match for `Raw Results` links: 'g'"
            },
            {
                "errorLevel": "warning",
                "message": "A date is not in the proper format. Found: \"5/8/15\" This was interpreted as \"2015-08-05\". Please enter dates as YYYY-MM-DD."
            },
            {
                "errorLevel": "warning",
                "message": "For curve ids: '126915'. The following numeric parameters were not found: Slope, Min, Max, EC50. Please provide numeric values for these parameters so that curves are drawn properly."
            },
            {
                "errorLevel": "warning",
                "message": "For curve ids: '126933','126934'. The following numeric parameters were not found: Slope, Max. Please provide numeric values for these parameters so that curves are drawn properly."
            },
            {
                "errorLevel": "warning",
                "message": "For curve ids: '8788'. The following numeric parameters were not found: Slope. Please provide numeric values for these parameters so that curves are drawn properly."
            },
            {
                "errorLevel": "warning",
                "message": "For curve ids: '8836'. The following numeric parameters were not found: Min. Please provide numeric values for these parameters so that curves are drawn properly."
            },
            {
                "errorLevel": "warning",
                "message": "For curve ids: '9629'. The following numeric parameters were not found: EC50. Please provide numeric values for these parameters so that curves are drawn properly."
            },
            {
                "errorLevel": "warning",
                "message": "For curve ids: 'a','b','c'. The R&#178; is < than the threshold value of 0.9."
            },
            {
                "errorLevel": "warning",
                "message": "For curve ids: 'f','8806'. The following numeric parameters were not found: Max. Please provide numeric values for these parameters so that curves are drawn properly."
            }
        ]
        # Pretty json to print messages above if needed for updating tests
        #json.dumps(response['errorMessages'], sort_keys=True, indent=4)
        self.check_expected_messages(expected_messages, response['errorMessages'])

        # Specific tests for when a user uploads a file without any flags in the raw data section
        # See details here: https://github.com/mcneilco/acas/pull/989
        data_file_to_upload = Path(__file__).resolve()\
            .parent.joinpath('test_acasclient', '4 parameter D-R-validation-no-flags.csv')

        response = self.experiment_load_test(data_file_to_upload, True)
        self.assertFalse(response['hasError'])


    @requires_basic_cmpd_reg_load
    def test_011_dose_response_experiment_loader(self):
        """Test dose response experiment loader."""
        data_file_to_upload = Path(__file__).resolve()\
            .parent.joinpath('test_acasclient', '4 parameter D-R.csv')
        request = {
            "data_file": data_file_to_upload,
            "user": "bob",
            "dry_run": True,
            "model_fit_type": "4 parameter D-R",
            "fit_settings": {
                "smartMode":True,
                "inactiveThresholdMode":True,
                "inactiveThreshold":20,
                "theoreticalMaxMode":False,
                "theoreticalMax":None,
                "inverseAgonistMode":False,
                "max":{
                    "limitType":"none"
                },
                "min":{
                    "limitType":"none"
                },
                "slope":{
                    "limitType":"none"
                },
                "baseline":{
                    "value":0
                }
            }
        }
        response = self.client.\
            dose_response_experiment_loader(**request)
        self.assertIn("experiment_loader_response", response)
        self.assertIn('results', response["experiment_loader_response"])
        self.assertIn('errorMessages', response["experiment_loader_response"])
        self.assertIn('hasError', response["experiment_loader_response"])
        self.assertIn('hasWarning', response["experiment_loader_response"])
        self.assertIn('transactionId', response["experiment_loader_response"])
        self.assertIsNone(response["experiment_loader_response"]['transactionId'])
        self.assertIsNone(response['dose_response_fit_response'])

        # When loading dose response data and doing a curve fit we shold NOT get a dose response summary table because acas isn't evaluating the uploaded
        # curve fit parameters (it replaces it with it's own curve fits)
        self.assertTrue(response["experiment_loader_response"]['results']['htmlSummary'].find("bv_doseResponseSummaryTable") == -1)

        # Read the file as a string so that we can update the data
        with open(data_file_to_upload, 'r') as f:
            data_file_as_string = f.read()

        # Substitute Format with "Generic" to test for warning for uploading Generic to 
        # a Dose Response experiment
        data_file_as_string = data_file_as_string.replace("Format,Dose Response", "Format,Generic")
        request["data_file"] = {
            "name": f.name,
            "data": data_file_as_string
        }
        response = self.client.\
            dose_response_experiment_loader(**request)

        # Dose response load should warn that a Generic file was uploaded which had a curve id
        self.assertIn("experiment_loader_response", response)
        self.assertIn('results', response["experiment_loader_response"])
        self.assertIn('hasWarning', response["experiment_loader_response"])
        self.assertTrue(response["experiment_loader_response"]['hasWarning'])
        self.assertIn('errorMessages', response["experiment_loader_response"])
        # Assert that error messages has a warning message
        genericFormatUploadedAsDoseResponse = "The upload 'Format' was set to 'Generic' and a 'curve id' column was found. Curve data may not upload correctly."
        matchingMessage = None
        for error_message in response["experiment_loader_response"]['errorMessages']:
            if error_message['errorLevel'] == 'warning':
                # Check if warning has the message in it
                if genericFormatUploadedAsDoseResponse in error_message['message']:
                    matchingMessage = True
        if matchingMessage is None:
            self.fail("ACAS did not produce warning that 'Generic' was uploaded as 'Dose")
        
        # Use the original data file for further tests
        request["data_file"] = data_file_to_upload
        request["dry_run"] = False
        response = self.client.\
            dose_response_experiment_loader(**request)

        self.assertIn('transactionId', response["experiment_loader_response"])
        self.assertIsNotNone(response["experiment_loader_response"]['transactionId'])
        self.assertIsNotNone(response["experiment_loader_response"]['results'])
        self.assertIsNotNone(response["experiment_loader_response"]['results']['experimentCode'])

        self.assertIn('dose_response_fit_response', response)
        self.assertIn('results', response["dose_response_fit_response"])
        self.assertIn('htmlSummary', response["dose_response_fit_response"]['results'])
        self.assertIn('status', response["dose_response_fit_response"]['results'])
        self.assertEqual(response["dose_response_fit_response"]['results']['status'], 'complete')

        # Get Experiment results
        experiment = self.client.\
            get_experiment_by_code(response["experiment_loader_response"]['results']['experimentCode'], full = True)
        self.assertIsNotNone(experiment)
        self.assertIn("analysisGroups", experiment)

        accepted_results_file_path = Path(__file__).resolve().parent\
            .joinpath('test_acasclient', "test_dose_response_experiment_loader_accepted_results.json")

        # Leaving this here to show how to update the accepted results file
        # with open(accepted_results_file_path, 'w') as f:
        #     json.dump(experiment, f, indent=2)

        experiment = anonymize_experiment_dict(experiment)
        
        accepted_results_experiment  = json.loads(accepted_results_file_path.read_text())
        accepted_results_analysis_groups = anonymize_experiment_dict(accepted_results_experiment)["analysisGroups"]
        new_results_analysis_groups = experiment["analysisGroups"]

        # Verify that the analysis groups are the same as the accepted results analysis groups
        # Groups should have been sorted by the "Key" analysis group value uploaded in the dose response file
        
        for i in range(len(accepted_results_analysis_groups)):
            self.assertDictEqual(accepted_results_analysis_groups[i], new_results_analysis_groups[i])

    @requires_basic_cmpd_reg_load
    def test_012_escaped_quotes_xls(self):
        """Test experiment loader with escaped quotes in xls file"""
        data_file_to_upload = Path(__file__).resolve()\
            .parent.joinpath('test_acasclient', 'escaped_quotes.xls')
        self.experiment_load_test(data_file_to_upload, True)
        response = self.experiment_load_test(data_file_to_upload, False)
        # Check the loaded experiment
        experiment = self.client.\
            get_experiment_by_code(response['results']['experimentCode'], full = True)
        self.assertIsNotNone(experiment)
        self.assertIn("analysisGroups", experiment)
        # Find the clobValue
        clob_value = None
        for analysis_group in experiment["analysisGroups"]:
            for state in analysis_group["lsStates"]:
                for value in state["lsValues"]:
                    if value["lsKind"] == "Test JSON":
                        clob_value = value["clobValue"]
        # Ensure the clob value can be parsed as JSON
        self.assertIsNotNone(clob_value)
        parsed_json = json.loads(clob_value)
        self.assertIsNotNone(parsed_json)
    
    @requires_basic_cmpd_reg_load
    def test_013_escaped_quotes_csv(self):
        """Test experiment loader with escaped quotes in csv file
        This is a negative test - the experiment load is expected to fail at present. """
        data_file_to_upload = Path(__file__).resolve()\
            .parent.joinpath('test_acasclient', 'escaped_quotes.csv')
        # Validate the experiment
        self.experiment_load_test(data_file_to_upload, True, expect_failure=False)
        # Load and commit - this is now expected to succeed
        response = self.experiment_load_test(data_file_to_upload, False, expect_failure=False)
        # Check the loaded experiment
        experiment = self.client.\
            get_experiment_by_code(response['results']['experimentCode'], full = True)
        self.assertIsNotNone(experiment)
        self.assertIn("analysisGroups", experiment)
        # Find the clobValue
        clob_value = None
        for analysis_group in experiment["analysisGroups"]:
            for state in analysis_group["lsStates"]:
                for value in state["lsValues"]:
                    if value["lsKind"] == "Test JSON":
                        clob_value = value["clobValue"]
        # Ensure the clob value can be parsed as JSON
        self.assertIsNotNone(clob_value)
        parsed_json = json.loads(clob_value)
        self.assertIsNotNone(parsed_json)

    @requires_basic_cmpd_reg_load
    def test_014_only_empty_quotes_in_columns(self):
        """Test experiment loader when reading xlsx files that have an empty columns which is interpreted as "" instead of NA (special character causes ""). See for deails: https://github.com/mcneilco/racas/pull/77"""

        data_file_to_upload = Path(__file__).resolve()\
            .parent.joinpath('test_acasclient', '1_1_Generic_empty_column.xlsx')
        response = self.experiment_load_test(data_file_to_upload, True)
        self.assertFalse(response['hasError'])

    @requires_basic_cmpd_reg_load
    def test_015_inf_as_numeric_error(self):
        """Test for when Inf and -Inf are loaded as numeric values"""

        data_file_to_upload = Path(__file__).resolve()\
            .parent.joinpath('test_acasclient', 'infinite-numeric-values.csv')
        response = self.experiment_load_test(data_file_to_upload, True, expect_failure=True)
        self.assertTrue(response['hasError'])
        expected_messages = [
            {
                "errorLevel": "error",
                "message": "The following values are expected to be numbers but are: 'Inf', '-Inf'. Please represent large number values using operators. For example, > 10000 or < -10000."
            }
        ]
        self.check_expected_messages(expected_messages, response['errorMessages'])

    @requires_basic_cmpd_reg_load
    def test_016_new_line_character_in_string(self):
        # Test for non-uniform comma format file
        data_file_to_upload = Path(__file__).resolve()\
            .parent.joinpath('test_acasclient', 'quoted-with-new-line-character-in-string.csv')
        self.experiment_load_test(data_file_to_upload, True)
        response = self.experiment_load_test(data_file_to_upload, False)

        # Get Experiment results
        experiment = self.client.\
            get_experiment_by_code(response['results']['experimentCode'], full = True)
        self.assertIsNotNone(experiment)

        accepted_results_file_path = Path(__file__).resolve().parent\
            .joinpath('test_acasclient', "test_new_line_character_in_string_experiment_loader_accepted_results.json")

        # Leaving this here to show how to update the accepted results file
        # with open(accepted_results_file_path, 'w') as f:
        #     json.dump(experiment, f, indent=2)
        experiment = anonymize_experiment_dict(experiment)
        
        accepted_results_experiment  = json.loads(accepted_results_file_path.read_text())
        accepted_results_analysis_groups = anonymize_experiment_dict(accepted_results_experiment)["analysisGroups"]
        new_results_analysis_groups = experiment["analysisGroups"]

        # Verify that the analysis groups are the same as the accepted results analysis groups
        # Groups should have been sorted by the "Key" analysis group value uploaded in the dose response file
        for i in range(len(accepted_results_analysis_groups)):
            self.assertDictEqual(accepted_results_analysis_groups[i], new_results_analysis_groups[i])<|MERGE_RESOLUTION|>--- conflicted
+++ resolved
@@ -3525,13 +3525,6 @@
         self.assertIn('Number of warnings: 0', response['summary'])
         self.assertIn('New compounds: 0', response['summary'])
         self.assertIn('New lots of existing compounds: 2', response['summary'])
-<<<<<<< HEAD
-
-
-    @requires_node_api
-    @requires_basic_cmpd_reg_load
-    def test_009_upload_cmpdreg_files(self):
-=======
     
     @requires_absent_basic_cmpd_reg_load
     @requires_node_api
@@ -3686,7 +3679,6 @@
     @requires_absent_basic_cmpd_reg_load
     @requires_basic_cmpd_reg_load
     def test_011_upload_cmpdreg_files(self):
->>>>>>> b0857734
         """Test post meta lot."""
         # Get all lots
         all_lots = self.client.get_all_lots()
@@ -3756,11 +3748,7 @@
 
     @requires_node_api
     @requires_basic_cmpd_reg_load
-<<<<<<< HEAD
-    def test_009_upload_lot_files(self):
-=======
     def test_012_upload_lot_files(self):
->>>>>>> b0857734
         """ Test saving file to lot"""
 
         all_lots = self.client.get_all_lots()
@@ -3823,15 +3811,7 @@
         self.assertTrue(has_file1)
         self.assertTrue(has_file2)
         
-<<<<<<< HEAD
-        
-
-
-
-       
-=======
-
->>>>>>> b0857734
+
 class TestExperimentLoader(BaseAcasClientTest):
     """Tests for `Experiment Loading`."""
     
